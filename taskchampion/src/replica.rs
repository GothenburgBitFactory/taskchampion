--- conflicted
+++ resolved
@@ -229,11 +229,9 @@
                 ..
             } = op
             {
-<<<<<<< HEAD
-                if property == "modified" || property == "end" {
-=======
-                if property == "modified" || property == "entry" {
->>>>>>> e4399cde
+                // rewrite automatically-created dates to "just-now" for ease
+                // of testing
+                if property == "modified" || property == "end" || property == "entry" {
                     if value.is_some() {
                         value = Some("just-now".into());
                     }
