aclocal.m4
autom4te.cache
auto.h*
config.h.in
config.status
src/.deps
src/Makefile
*/*task
stamp-h1
Makefile
Makefile.in
configure
config.log
www.xls
<<<<<<< HEAD
*~
Makefile.in
=======
src/tests/all.log
src/tests/*.data
*~
movie*
.*.swp
>>>>>>> 14977ef3
<|MERGE_RESOLUTION|>--- conflicted
+++ resolved
@@ -12,13 +12,7 @@
 configure
 config.log
 www.xls
-<<<<<<< HEAD
-*~
-Makefile.in
-=======
 src/tests/all.log
 src/tests/*.data
 *~
-movie*
-.*.swp
->>>>>>> 14977ef3
+.*.swp