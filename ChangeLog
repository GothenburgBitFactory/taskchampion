2.6.0 () -

- TW #1654 "Due" parsing behaviour seems inconsistent
           Thanks to Max Rossmannek.
- TW #1788 When deleting recurring task all tasks, including completed tasks,
           are marked as deleted
           Thanks to Alan Young.
- TW #1804 Importing malformed annotation (without entry timestamp) causes
           segmentation fault.
           Thanks to David Badura.
- TW #1824 Fixed countdown formatting
           Thanks to Sebastian Uharek
- TW #1896 Parser cannot handle empty parentheses
           Thanks to Tomas Babej.
- TW #1908 Cannot create task with explicit description 'start ....'
           Thanks to Matt Chun-Lum.
- TW #1911 Support holidays longer then 1 day
           Thanks to Daniel Mowitz.
- TW #1913 Project names with dashes and attribute names fail to parse
           Thanks to Yanick Champoux.
- TW #1938 Missing annotation on import if entry is duplicated
           Thanks to Florian.
- TW #1955 Adding tasks in context.
           Thanks to Jean-Francois Joly, Matt Smith.
- TW #1960 Fixed bug with double escaped single quotes.
           Thanks to Sebastian Uharek
- TW #2004 "shell" should not be expand to "exec tasksh"
           Thanks to Arvedui
- TW #2007 Compute number of current tasks correctly
           Thanks to Janik Rabe
- TW #2017 Support 64-bit datetime values
           Thanks to Evgeniy Vasilev
- TW #2060 Review timestamp is displayed as unix time, not formatted
           Thanks to JavaZauber
- TW #2093 wrong order under projects command
           Thanks to Beka, Max Rossmannek.
- TW #2101 Numeric UDA values above 2,147,483,647 overflow without warning
           Thanks to Adam Monsen.
- TW #2208 Feature: added coloring of dates with scheduled tasks to calendar
           Thanks to Sebastian Uharek
- TW #2247 Configuration override rc.verbose:off not respected
           Thanks to Vignesh Prabhu.
- TW #2257 UDA string fields can't start with certain keywords
           Thanks to Michael Russell.
- TW #2290 Support moving the config file to XDG_CONFIG_HOME
           Thanks to Julien Rabinow.
- TW #2292 CmdEdit: Interruption should remove lock file
           Thanks to indev12.
- TW #2333 Width determination of Unicode characters now works for up to
           Unicode 11 (from Unicode 5). Emojis are correctly displayed.
           Thanks to Adam Monsen.
- TW #2373 Year 2038 Problem
           Thanks to Stephan Rieche.
- TW #2386 Filtering project:someday broken
           Thanks to FRebbel.
- TW #2388 Filtering for attribute values with spaces is broken
           Thanks to angelus2014.
- TW #2389 For certain terminal widths, annotations with utf-8 chars can lead
           task to hang
           Thanks to arooni.
- TW #2390 Regression: Relative dates should be implicitly anchored around 'now'
           Thanks to Dominik Russo.
- TW #2392 Filtering for project-names containing hyphen and zero-leading number
           Thanks to Nicola Chiapolini.
- TW #2393 Highlight due dates for waiting tasks in the calendar
           Thanks to emkamau.
- TW #2428 The "edit" command should respect "bulk" configuration option
           Thanks to Evan Edmond.
- TW #2442 Bulk completions generate nagging message even if highest urgency
           task was completed
           Thanks to Daniel Mowitz.
- TW #2451 Command task $month doesn't behave correctly
           Thanks to Matias Laporte.
- TW #2502 Two GCC warnings on 2.6.0.
           Thanks to Scott Kostyshak.
- TW #2503 Warn against executing an empty execute command.
           Thanks to heinrichat.
- TW #2514 Duration values can be mis-reported in the task info output
           Thanks to reportaman.
- TW #2519 Named date eod should be last minute of today and not first of
           tomorrow.
           Thanks to Pablo Vizcay.
- TW #2530 Taskwarrior 2.5.3 time based filtering regression
           Thanks to Matthias Tafelmeier.
- TW #2536 Feature: inclusive range-end attribute modifier 'by' so 'end of'
           named dates can be filtered inclusively
           Thanks to Scott Mcdermott
<<<<<<< HEAD
- TW #1824 Fixed countdown formatting
           Thanks to Sebastian Uharek
- #2208    Feature: added coloring of dates with scheduled tasks to calendar
           Thanks to Sebastian Uharek
-          Feature: Configuration options can be overwritten for current
           context
           Thanks to Sebastian Uharek
=======
- TW #2550 Write context skipped if description contains an identifier
           Thanks to Sebastian Fricke.
- TW #2554 Remove the waiting state, and consider any task with wait>now to be
           waiting
           Thanks to Dustin J. Mitchell
- TW #2560  Add report.<name>.context configuration variable
           Thanks to Jake C.
- TW #2569 The `json.depends.array` configuration option is now ignored.
           Dependencies are always represented as an array in JSON output.
           Thanks to Dustin J. Mitchell
- TW #2580 Importing malformed JSON task crashes TW
           Thanks to bharatvaj.
- TW #2581 Config entry with a trailing comment cannot be modified
>>>>>>> 8b30046d

------ current release ---------------------------

2.5.3 (2021-01-05) - 2f47226f91f0b02f7617912175274d9eed85924f

- #2375   task hangs then dies when certain tasks are present in a report
          Thanks to Max Rossmannek, Tomáš Janoušek and Chad Phillips.

------ old releases ------------------------------

2.5.2 (2020-12-05) - b0c17d11639dc6e783befd89c8508f2abb9b4287

- TD-64   sync conflict deleted all annotations of the task
          Thanks to Markus Beppler, Konstantin Vorobyev
- TI-91   Timewarrior does not compile on DragonFly
          Thanks to Michael Neumann
- TW #1 URL formating
           Thanks to buhtz
- TW #2 Update to markdown and rename DEVELOPER to DEVELOPER.md
           Thanks to Lynoure Braakman
- TW-54/#115 Reduce output for timesheet
          Thanks to Aikido guy
- TW-61   Extract only tasks with annotations
          Thanks to Aikido Guy
- TW-213  Align countdown column on boundary between number and text.
          Thanks to Eric Fluger
- TW-1572 Alternative approach to urgency inheritance
          Thanks to Jens Erat, Wim Schuermann
- TW-1667 hooks: upon failure indicate which hook failed
          Thanks to Daniel Shahaf
- TW-1785 Purge command to remove deleted tasks
          Thanks to Paul Beckingham
- TW-1772 Implementation of circular dependency detection is inefficient
          Thanks to Michael Meier
- TW-1778 Unicode strings are truncated in task description
          Thanks to Andrew, bjonnh, OKOMPer, Vladimir
- TW-1788 Closing a reopened task does not update the end time
          Thanks to Ralph Bean
- TW-1791 taskrc(5) manpage: spurious "pri." in rule.precedence.color
          Thanks to Sebastien Badia
- TW-1792 The info command uses '0' to reference dependencies on non-
          pending tasks.
- TW-1795 Calendar underline on Day padding
          Thanks to Renato Alves
- TW-1805 project:ide is not allowed
          Thanks to Slaven ʙanovic
- TW-1807 dateformat lacks a flag to display day of week
          Thanks to Ellington Santos
- TW-1813 Range filter doesn't work
          Thanks to george js
- TW-1820 Install with -DLANGUAGE=2 flag not work.
          Thanks to E. Manuel Cerr'on Angeles
- TW-1823 Incorrect unicode text wrapping / justifying.
          Thanks to Sergey Trofimov
- TW-1827 Extract annotations from a task
          Thanks to Ryan
- TW-1855 "Well-known" CA certificates not properly auto-loaded
          Thanks to Flavio Poletti
- TW-1857 Change Task::get call to the more efficient Task::has
          Thanks to Zachary Manning
- TW‐1858 Change signature for dependencyGetBlocked
- TW-1859 Change signature of Task::getTags
- TW-1860 Change signature of Task::getAnnotations
- TW-1861 Truncated description when adding annotation
          Thanks to eezewaek
- TW-1869 segmentation fault (on unusual installation)
          Thanks to Eric Hymowitz
- TW-1873 Specify different path to extensions/hooks directory
          Thanks to Eli
- TW-1877 task done, task edit, task is now pending
          Thanks to Eric Hymowitz
- TW-1878 uuids subcommand produces a space-delimited list, not comma-delimited
          Thanks to Scott Kostyshak
- TW-1881 Missing last character(s) in Description field
          Thanks to Hubert Toullec
- TW-1881 default.scheduled seems not to work
          Thanks to Onion
- TW-1885 Task Sync does not send TLS SNI headers
          Thanks to Dan Callahan
- TW-1903 grammar error -- There are 1 local changes.
          Thanks to Eric Hymowitz
- TW-1906/#1919 sync sub-command is missing from task(1) manual page
          Thanks to rjc
- TW-1910 unreachable statement
          Thanks to Martin Strunz
- TW-1917/#1930 "above" does a string comparison, even when the value is numeric
          Thanks to Dirk Deimeke
- TW-1930 Typo in help
          Thanks to Kai HTML
- TW-1935 Separate verbosity category for rc overrides
          Thanks to Paul J. Fenwick
- TW-1936 Tweak tests to have fuller TAP compliance
          Thanks to Paul J. Fenwick
- TW-1938 Adjust behaviour of new-uuid and new-id verbosity levels
          Thanks to Paul J. Fenwick
- TW-1947 "urgency.over" filter seems to not work correct
          Thanks to Marc Richter
- TW #1964 task burndown shows extra brackets #1964
           Thanks to php-coder
- TW #1966 Tests: Don't hardcode errno constants #1966
           Thanks to Jakub Wilk
- TW #1973 Don't nag when no tasks are READY
           Thanks to Martin F. Krafft
- TW #1986 [Nit] Update DEVELOPER.md after migration to Github
           Thanks to Kirill Bobyrev
- TW #1922 Can't find export scripts
           Thanks to tom-doerr
- TW #2020 reserved.lines is not affecting the burndown height
           Thanks to ad₋si
- TW #2047 Exiting the task editor with an error code doesn't remove the lock file
           Thanks to coaxial
- TW #2051 doc/man: ready tasks sorted with started tasks 1st
           Thanks to Simon Désaulniers
- TW #2053 Do not set CMP0037 on CMake 3.11.0 and above
           Thanks to Janik Rabe
- #2077    Change taskrc override priority, respect verbose override, refactor.
           Thanks to taiyu-len
- #2108    CmdHistory: repeat unit if a larger unit changes
           Thanks to Janik Rabe
- #2132    JSON encode/decode string UDAs
           Thanks to Chad Phillips
- #2176    How to get the full list of tags ?
           Thanks to Adrien Lemaire
- #2091    duration of task is set to a wrong and extremely big value
           Thanks to Wray Zheng
- Added 'juhannus' as a synonym for 'midsommarafton'
           Thanks to Lynoure Braakman
- Deprecated the 'DUETODAY' virtual tag, which is a synonym for the 'TODAY'
  virtual tag.
- Removed deprecated 'alias._query' setting.
- Fixed ambiguity in the esp-ESP localization
           Thanks to Fidel Mato
- Deprecated the 'new-uuid' verbosity option, since its functionality can be
  removed by merging with 'new-id'.
- Correct a false-positive warning when a due date is removed and a wait is
  added.
- Added 'QUARTER' virtual tag.
- Fixed unquoted glob in bash completion script
           Thanks to Ran Benita
- Deprecated use of alternate Boolean configuration settings. Use values "0" for
  off, and "1" for on. Avoid used of "on", "off", "true", "t", "false", "f",
  "yes", "y", "no", "n".
- Fixed test harness for Python 3.x.
           Thanks to jrabbit
- Improved certificate validation diagnostics
           Thanks to Jelle van der Waa
- Improved portability for SunOS-like OSes.
           Thanks to Antonio Huete Jimenez
- Updated the 'timesheet' command with a more compact report that accepts a
  filter, and has a default filter showing the last four weeks of completed and
  started tasks.
- Added 'history.weekly', 'history.daily', 'ghistory.weekly', 'ghistory.daily'
  report variations, with code refactoring.
          Thanks to Lukas Barth
- New DOM references: annotations.count, tw.syncneeded, tw.program, tw.args,
  tw.width, tw.height, tw.version.
- The message telling you to sync now indicates how many local changes will be
  synced.
- Removed compile-time language settings and I18N.
- Workaround for alias grep=rg in fish
          Thanks to Lionel Miller.
- Do not set CMP0037 on CMake 3.11.0 and above
          Thanks to Janik Rabe

2.5.1 (2016-02-24) 8b4ae3b54b44dfbd00b96cdd6dceb8dfe7cc1ea0

- TD-104  Unrecognized taskwarrior file format
          (thanks to Jeremy John Reeder, Reg).
- TW-38   Dates in the far future give bad estimates in burndown
          (thanks to Ben Boeckel).
- TW-188  short help text
          (thanks to David Patrick).
- TW-311  Estimated completion in burndown.daily shows impossible results
          (thanks to Michele Santullo).
- TW-1313 some recurring intervals reset due time to midnight
          (thanks to James Dietrich).
- TW-1425 The 'age' format rounds in odd ways
          (thanks to Black Ops testing).
- TW-1435 Ability to sync the full history of tasks including completed ones
          (thanks to Renato Alves).
- TW-1446 Difference in how relative dates are specified in report filters since 2.3.0
          (thanks to atomicules).
- TW-1481 Unable to assign a completed task as dependency
          (thanks to Tomas Babej).
- TW-1500 Dates formatted as ".age", ".remaining", or ".countdown" often give
          blank results
          (thanks to Jeremy John Reeder).
- TW-1582 Wrong urgency for first report after reviving task with
          "mod status:pending"
- TW-1658 rc override to non-existent alternate rc quietly uses default
          (thanks to David Patrick).
- TW-1697 Inconsistent failure mode on invalid task id
          (thanks to Daniel Shahaf).
- TW-1698 tests: 'make test' should exit non-zero if tests failed
          (thanks to Daniel Shahaf).
- TW-1703 When on-modify hook is installed, some messages print UUIDs instead of
          IDs
          (thanks to Robin Green).
- TW-1704 Use Task::identifier to reference the Task in the output
- TW-1705 Directories in .task/hooks should not be reported as invalid hooks
          (thanks to Tomas Babej).
- TW-1709 Parsing bug when doing "task undo"
          (thanks to Scott Kostyshak).
- TW-1710 Setting wait date on status:completed / status:deleted
          (thanks to Daniel Shahaf).
- TW-1714 Starting recurring task starts all recurrences
          (thanks to Robin Green).
- TW-1718 String UDA not passed through unchanged
          (thanks to Wim Schuermann).
- TW-1719 Description cannot contain improper ordinals
          (thanks to Ben Boeckel).
- TW-1720 CmdContext uses a mix of both throw and std::cout to convey errors
          (thanks to Paul Beckingham).
- TW-1723 task info causes segfault
          (thanks to Roman Golovin).
- TW-1724 some commands show color codes when redirected
          (thanks to Alan Young).
- TW-1729 zsh completion: zregexparse:4: not enough regex argument
          (thanks to Daniel Shahaf).
- TW-1733 taskwarrior 2.5.0 can not compile FreeBSD 10.1
          (thanks to ribbon).
- TW-1734 calendar gives an error when context is set
          (thanks to Simon Michael).
- TW-1735 context with no subcommand should do something
          (thanks to Simon Michael).
- TW-1736 Error on detection of BOM in files.
- TW-1738 add defined languages JAPANESE
          (thanks to ribbon).
- TW-1741 Warning "ignoring return value of ‘int ftruncate" while doing make on
          xubuntu15.10
          (thanks to Sunil Joshi).
- TW-1742 Indian Holiday Calendar (Master HolidayFile)
          (thanks to Sunil Joshi).
- TW-1748 CMakeLists shouldn't hardcode libc++ on Darwin
          (thanks to Misty De Meo).
- TW-1749 PATH_MAX isn't defined in FS.cpp in some versions of OS X
          (thanks to Misty De Meo).
- TW-1750 REG_ENHANCED, used in RX.cpp, isn't defined in all versions of Darwin
          (thanks to Misty De Meo).
- TW-1752 cleanup of diag output
          (thanks to David Patrick).
- TW-1754 '\' at end of description in 'task edit' merges task with following task
          (thanks to Scott Kostyshak).
- TW-1756 The columns.t unit test fails two tests after 2300 local.
- TW-1763 Removing the due date of a task with no due date modifies the task
          (thanks to Scott Kostyshak).
- TW-1768 Task sync failed: "Either your credentials are incorrect, or your account
          doesn't exist on the Taskserver."
          (thanks to Konstantin).
- TW-1773 one task eaten all my RAM
          (thanks to Yaroslav Molochko).
- Fixed broken build for Cygwin and older GCC
          (thanks to Richard Boß).
- The default configuration is now 256-color only.
- The 'columns' report now shows whether a column is modifiable or read only.
- UDA indicator column did not properly default to 'U'
          (thanks to JDufault).
- Removed task.fish arguments until TW-1404 is fixed
          (thanks to Roman Inflianskas)
- Removed unused 'dom' and 'shell.prompt' configuration settings.
- Numerous performance improvements. Taskwarrior 2.5.1 is between X% and
  Y% faster than 2.5.0 when running various commands.
- New formatting specifier 'relative' for columns of Date type was introduced.
- Fixed bug where 'rc.allow.empty.filter' was not behaving properly
          (thanks to Scott Kostyshak).
- Fixed man page bugs
          (thanks to pawprint).
- Improved OpenBSD support
          (thanks to Kent R. Spillner).
- Included 'problems' script in build dir
          (thanks to Gordon Ball).
- The 'run_all' script was not correctly using exit code 0 when all tests pass
          (thanks to Gordon Ball).

2.5.0 (2015-10-21) dd5968a61b1fab258b38879cfdbb7d67f1bcd550

- TW-20   Task edit loses annotation precision, causing journal updating code
          to incorrectly indicate annotions are deleted and recreated (thanks
          to Cory Donnelly).
- TW-32   Unable to change annotations via task edit (thanks to Peter De
          Poorter).
- TW-46   Circular dependency detection broken for missing tasks.
- TW-50   Creation time is lost after editing (thanks to Ben Boeckel).
- TW-148  default.command options (thanks to David Patrick).
- TW-158  JSON export should model dependencies as array (thanks to Nicholas E.
          Rabenau).
- TW-263  Unexpected zsh autocomplete behaviour (thanks to Leon Feng, Marc
          Cornellà).
- TW-269  \t is not rendered correctly (thanks to Scott Kostyshak).
- TW-283  Process rc.* items when executing config (thanks to Ben Armstrong).
- TW-303  Ability for "import" to update existing tasks (thanks to Kosta
          Harlan).
- TW-1285 relative dates combined with times (thanks to Adam Gibbins).
- TW-1319 UDA is NOT sorted corresponding to the order of UDA list entries
          (thanks to Onion).
- TW-1344 Filter due:yyyy-mm-dd is failing to display daily recurring tasks if
          there is deleted task in the series.(thanks to Svetoslav Trochev).
- TW-1375 Use of ^ in regex parsed as exponentiate operator (thanks to
          lolilolicon).
- TW-1389 tw will import same UUID n-times if part of same import (thanks to
          Markus Beppler).
- TW-1419 On add '-tag' is considered a tag removal, which makes no sense.
- TW-1426 Adding a date in 1963 (why not?) stores a negative epoch, which fails
          to export (thanks to Black Ops Testing).
- TW-1430 Slashes in project names don't work (thanks to Richard Boß).
- TW-1432 start/stop can be issued on completed tasks  (thanks to Renato Alves).
- TW-1440 "task import" from STDIN (thanks to Renato Alves).
- TW-1448 Add possibility to modify newest task (thanks to Jens Erat).
- TW-1452 The uuid:<uuid> filter does not work (thanks to Tomas Babej).
- TW-1454 Redundant dependency should not stop modification  (thanks to Tomas
          Babej).
- TW-1455 Filter parser does not properly handle parentheses in attributes
          (thanks to Tomas Babej).
- TW-1456 Filter parser does not always handle multiple arguments bundled into
          one with apostrophes (thanks to Tomas Babej).
- TW-1466 UDA with type duration is stored as text/string (thanks to Thomas
          Sullivan).
- TW-1472 Syntactic sugar morphs into regex expressions, even if turned off
          (thanks to Richard Boß).
- TW-1475 task config expands values with unnecessary spaces (thanks to Tomas
          Babej).
- TW-1478 due:easter sets the easter of the current year regardless of the date
          (thanks to David Costa).
- TW-1479 Task arguments not properly parsed if they contain a space (thanks to
          Tomas Babej).
- TW-1480 Weird behaviour on redundant filter beginning with number (thanks to
          Tomas Babej).
- TW-1485 can't delete recurring tasks (except by workaround) (thanks to
          Dustin J. Mitchell).
- TW-1488 You have more urgent tasks (thanks to Stefan Betz, Denis Kasak).
- TW-1496 Translation manuals are outdated/miss information (thanks to Jens
          Erat).
- TW-1499 Invalid due date produces jump to beginning of the unix epoch (thanks
          to Tomas Babej).
- TW-1511 Project titles not properly parsed if they contain hyphens (thanks to
          Leon Feng, Blake Sweeney, Dylan Mikus).
- TW-1515 abbreviation.minimum does not apply to date recognition (thanks to
          Lars Beckers).
- TW-1521 task project!=PROJECTNAME does not work (Regression) (thanks to
          Florian Petry).
- TW-1527 Extra spaces added around slashes (thanks to Renato Alves).
- TW-1529 Parser incorrectly inserting spaces into task description (thanks to
          David Brenner).
- TW-1533 dateformat confusion, regress tests (thanks to Peter Rochen).
- TW-1537 soww Synonym produces wrong date (thanks to Michael Meier).
- TW-1543 cmake complains "test" is not a valid target (on arch linux) (thanks
          to Renato Alves).
- TW-1553 Setting defaultheight:0 makes burndown command hang (thanks to Tomas
          Babej).
- TW-1555 Project Names Converted to Dates (thanks to Ryan).
- TW-1566 Context is applied on 'task export' (thanks to Tomas Babej).
- TW-1569 update wait:<wait-date> manpage entry (thanks to David Patrick).
- TW-1572 Better urgency inheritance (thanks to Jens Erat).
- TW-1575 `task log` mangles URLs when quoted (thanks to Luke Macken).
- TW-1592 Able to add duplicate tags using 'tags:<value>' (thanks to Tomas
          Babej).
- TW-1593 context and description substring (thanks to Peter Rochen).
- TW-1594 Filter "due.before" with relative dates stopped working (thanks to
          Sebastien Badia).
- TW-1598 (Bulk) modification of tasks unintentionally overwrites description
          if a context is active (thanks to Johannes Schlatow).
- TW-1600 Filtering "regressions"(?) in task-2.4.3, task-2.4.4 (thanks to Ralph
          Bean).
- TW-1607 Theme Support for missing UDAs (thanks to Stefan Betz).
- TW-1609 In 'urgency<10', 10 is interpreted as an ID (thanks to Wim Schuermann).
- TW-1611 soww weirdness (thanks to Wim Schuermann).
- TW-1612 Spurious whitespace added in task descriptions around certain symbols
          (thanks to Denis Kasak).
- TW-1615 Japanese translation for Taskwarrior(150513) (thanks to ribbon).
- TW-1616 Intermittent lengthy delay when starting or completing a task (thanks
          to Jeremy John Reeder).
- TW-1617 Can't search for multi-word project (thanks to Audrey Easterday).
- TW-1619 fish completion contain backspaces in fish master version (thanks to
          Johannes Wienke₎.
- TW-1620 Dateformat wrongly interpreted (thanks to Dirk Deimeke).
- TW-1621 Recurrent parent tasks shouldn't be counted in history (thanks to
          Denis Kasak).
- TW-1622 Duration UDA can't take an algebraic expression (thanks to Jeremy John
          Reeder).
- TW-1624 Report filters combine incorrectly with command line with terminator.
- TW-1626 Wrong wait date (thanks to Andrea Rizzi).
- TW-1627 'mon' is replaced with date in project field (thanks to James Cline).
- TW-1629 Descriptions often get overwritten with "( or )" (thanks to Jeremy
          John Reeder).
- TW-1630 "Due" parsing behavior seems inconsistent (thanks to Jim B).
- TW-1632 Japanese translation for Taskwarrior(150713) (thanks to ribbon).
- TW-1634 due.not:<date> excludes only tasks scheduled at midnight (thanks to
          Tomas Babej).
- TW-1635 Running "task anystringatall" does not filter anything (thanks to
          Tomas Babej).
- TW-1636 UUID with numeric-only first segment is not parsed properly (thanks
          to Tomas Babej).
- TW-1637 project name "mod" interpreted as date (thanks to Wim Schuermann).
- TW-1638 Undo doesn't work when a context is set (thanks to Jeremy John Reeder).
- TW-1640 '_get <id>.start' for an inactive tasks returns a date formatted from
          epoch 0.
- TW-1641 'edit' should process or reject <mods> arguments (thanks to Daniel
          Shahaf).
- TW-1642 After "--", an apostrophe unexpectedly ends the task description
          (thanks to Jeremy John Reeder).
- TW-1643 Batch modifying tasks under context sets description to '( )'
          (thanks to Leon Feng).
- TW-1647 descriptions that are stringified ids (thanks to Daniel Shahaf).
- TW-1648 Typo in Documentation (thanks to Simon W. Jackson).
- TW-1649 'columns' colorizes output when stdout is a pipe (thanks to Daniel
          Shahaf).
- TW-1651 Provide opt-out of filter parser's id treatment (thanks to Daniel
          Shahaf).
- TW-1652 task rm misparsed (thanks to Daniel Shahaf).
- TW-1653 info report regression; shouldn't be context sensitive (thanks to
          David Patrick).
- TW-1655 Inform "No changes made." when quitting early due to signal (thanks
          to Daniel Shahaf).
- TW-1656 Implicitly parenthesize argv filter (thanks to Daniel Shahaf).
- TW-1660 Disabled sorting option (thanks to David Patrick).
- TW-1662 filter before add becomes description (thanks to Daniel
          Shahaf).
- TW-1664 Notify of waiting→pending promotion (thanks to Daniel Shahaf).
- TW-1666 import should reject invalid data (thanks to Daniel Shahaf).
- TW-1670 Reversed ranges are parsed as a mathematician would expect (thanks to
          Daniel Shahaf).
- TW-1671 task add: segfault with foo-bar:1 (thanks to Daniel Shahaf).
- TW-1675 project.not:something doesn't exclude project:something.subprojects
          (thanks to Ander).
- TW-1678 segfault in ~ViewTask() (thanks to Daniel Shahaf).
- TW-1683 Dom reference for project not properly evaluated (thanks to Tomas
          Babej).
- TW-1684 make no-date > has-date for all date attributes (thanks to David
          Patrick).
- TW-1686 Sorting not working on udas (thanks to Naga Kiran).
- TW-1687 task add due:som appears to be interpreted as 'someday' (thanks to
          Alan Young).
- TW-1688 task fails to import (thanks to Rainer Müller).
- TW-1692 '42//' segfaults (thanks to Daniel Shahaf).
- TW-1695 edit: Concurrent edits (thanks to Daniel Shahaf).
- TW-1699 Command interpretation displayed incorrectly (thanks to Tomas Babej).
- TW-1700 modify tags behavior changed (thanks to David Badura).
- TW-1701 Some generated UUIDs deemed invalid (thanks to Wim Schuermann).
- TW-1707 Context can leak into modifications (thanks to Tomas Babej).
- TW-1715 Dates misinterpreted when no dateformat active.
- TW-1716 on-modify hooks fail if `date.iso` is not set (thanks to Jens Erat).
- Prevent potential task duplication during import for non-pending tasks.
- Show the active context in "context list", if any is active.
- Fix "task edit" dropping annotation text after newlines.
- Removed obsolete script 'context'.
- Fix "project" verbosity info not showing without "footnote" being manually
  enabled.
- Internal plumbing:  Use variadic templates for format(), reducing code bloat
  and enabling more flexible use of the function.
- Enable "task sync" support by default.  "cmake -DENABLE_SYNC=OFF" allows
  disabling it and building Taskwarrior without libgnutls available.
- An attempt to add or remove a virtual tag is now an error (thanks to Scott M).
- json.array now defaults to "on", making "export" output a JSON array that
  can be parsed by most JSON libraries without changes.
- The '_ids', '_projects', '_tags', '_uuids' helper commands are deprecated,
  and replaced by the new '_unique' helper command, which generates lists of
  unique values for the specified attribute.
- "import" can now import JSON arrays, the new default "export" output.
- The '_tags' helper command now includes virtual tags (thanks to Daniel
  Shahaf).
- When multiple tasks are 'edit'ed, a failure causes the editing to stop (thanks
  to Daniel Shahaf).
- New 'UDA', 'ORPHAN', 'PROJECT', 'PRIORITY' and 'LATEST' virtual tags.
- Commands that do not accept filters or modifications now generate an error
  when extra arguments are specified.
- Improved zsh support (thanks to Daniel Shahaf).
- Dependencies are exported as a JSON array by default, overridable using
  'rc.json.depends.array=off'. Both forms are imported.
- The 'commands' command shows the supported commands, with additional details
  that determine some of their behavior.
- Improved feedback for tasks that do not have ID (thanks to Tomas Babej).
- Comma-separated lists of UUIDs can no longer be used as a filter. Use the
  space character instead.
- New 'recur' verbosity token generates a notification message when a recurring
  task is created.
- New 'unwait' verbosity token generates a notification message when a waiting
  task becomes visible.
- New 'rule.color.merge=yes|no' configuration option, that can optionally
  turn off color blending engine.
- The 'urgency.next.coefficient' configuration option is deprecated in favor
  of 'urgency.user.tag.next.coefficient'.
- The long deprecated syntax of color values with underscores (i.e 'on_red')
  is no longer supported.
- Correct a false-positive warning when a due date is removed and a wait is
  added.
- When GC is turned off, disable the query shortcuts, which no longer apply.

2.4.4 (2015-05-10) df49aaba126484b668c41d3ff9301f8d8ec49987

- TW-69   wait dates relative to due date (thanks to John Florian).
- TW-1285 I'd like to use relative dates combined with times (thanks to Adam
          Gibbins).
- TW-1474 Documentation is confusing with respect to user/uuid on the server
          (thanks to Tomas Babej).
- TW-1596 taskwarrior can't compile FreeBSD 9.3 32bit environment (thanks to
          ribbon)
- TW-1603 Priority color precedence changed since it is a UDA, should be lowered
          again (thanks to Jens Erat).
- TW-1605 Japanese translation for Taskwarrior (thanks to Oota Toshiya).
- TW-1606 scheduled.any filter (thanks to Peter Rochen).
- TW-1608 The recur/recurring report shows tasks without a recur interval
          (thanks to Brad Collette).
- TW-1610 Disabling GC can lead to editing the wrong task (thanks to Scott M).
- The 'obfuscate' setting, if set to '1' will replace all text with 'xxx'.
- POSIX file locking mechanism, eliminating platform-specific code.

2.4.3 (2015-04-19) 499044b9b6bdbc95338ea585204e949d80b24a09

- TW-57   user defined attribute sort order (thanks to Max Muller).
- TW-70   urgency.user.keyword.<keyword>.coefficient=...
- TW-111  User-defined priorities.
- TW-1279 Make default.* not apply to recurring tasks.
- TW-1287 Make default.* not apply to synced tasks.
- TW-1539 user-defined urgency coefficients for priority values.
- TW-1541 Priority should be converted to UDA (in default taskrc) (thanks to
          Tomas Babej).
- TW-1556 task hangs when modifying uda field with percent-encoded (url-encoded)
          value (thanks to Stefan Frühwirth).
- TW-1578 Bash tab completion problems on first run
          (thanks to Renato Alves and Ptolemarch).
- TW-1580 "modified" attribute no longer updated (thanks to David Patrick).
- TW-1581 Tasks with dependencies show wrong urgency values for the first
  report run after a task in the dependency chain is completed/deleted (thanks
  to Ulf Eliasson).
- TW-1583 Invalid ID displayed for first report after done/delete (thanks to
  Ulf Eliasson).
- TW-1584 attr.{isnt,not} use partial matching.
- TW-1587 Fix and improve example on-exit hook, adjust to new hooks API
  (thanks to Jochen Sprickerhof).
- TW-1588 Most Export scripts cannot deal with new export format (thanks to
  Scott Carter).
- TW-1590 syntax of rcfile not documented (whitespace, line continuation)
          (thanks to Scott M).
- TW-1591 add an option to see non-pending project with command task summary
          (thanks to Pierre Campet).
- TW-1595 info command doesn't print urgency details, if urgency is negative
          (thanks to Peter Rochen).
- Setting 'bulk' to zero is interpreted as infinity, which means there is no
  amount of changes that is considered dangerous (thanks to Tomas Babej).
- Disable hooks in bash completion script.  Hooks were previously able to
  abort processing or output interfering data, breaking completion.
- Fix "task add due:tomorrow+3days" failing to work without spaces.
- Performance improvements:
  + Stops after measuring a fixed-width column format.
  + Reduced number of std::string copies.

2.4.2 (2015-03-15) b9dc0813d9a8922b4cef9595033f133f9fbabf44

- TW-41   Tasks in subprojects are not counted in project completion (thanks
          to Renato Alves).
- TW-1450 Projects command should trigger running garbage collector (thanks to
          Tomas Babej).
- TW-1535 move default listing-break from list to ls (thanks to David Patrick).
- TW-1545 cc1plus: error: unrecognized command line option '-std=c++11' (thanks
          to Petteri).
- TW-1546 column type due.remaining breaks colors on due tasks (thanks to
          Renato Alves).
- TW-1547 Recur column is always shown even if no recurring task is displayed
          (thanks to Renato Alves).
- TW-1549 task annotate hangs with specific text pattern (thanks to Alexandre
          de Verteuil).
- TW-1550 _contexts helper-command (thanks to David Patrick).
- TW-1551 Unable to get a UDA value from DOM (thanks to Tomas Babej).
- Eliminated some code that is not UTF8-safe.
- Removed pthreads linkage.
- Implemented the context feature.
- Closed dangling pipes in execute (), resolving problems when a hook script
  forks (thanks to Jens Erat).
- Re-enabled hook script feedback when exiting with 0 exit status.
- The 'info' command now shows virtual tags.
- Fixed major on-modify hooks regression where hooks could no longer modify
  the tasks handed to them.
- 'task _version' now outputs "2.4.2 (git-ref)" when built from git. "2.4.2"
  when built from release tarballs (thanks to Renato Alves).

2.4.1 (2015-02-16) 82e019a4a8b20de63d53b51d59b8d1c89d3c05b2

- TW-1457 Non-existent attributes are not properly handled (thanks to Tomas
          Babej).
- TW-1484 The 'history' and 'ghistory' reports do not obey rc.color.label.
- TW-1486 task wait shows completed tasks which has a wait attribute (thanks to
          Sujeevan Vijayakumaran).
- TW-1487 Task export exports some numeric attributes as strings (thanks to
          Tomas Babej).
- TW-1491 Regression in deleting due dates (thanks to Jens Erat).
- TW-1492 compiling v2.4.0 using musl(libc) (thanks to V.Krishn).
- TW-1495 German translation for taskwarrior (thanks to Jens Erat).
- TW-1498 Filtering for presence of UDA matches all tasks (thanks to Ralph
          Bean).
- TW-1501 Calc can't handle multi-digit numbers in some expressions (thanks to
          Jeremy John Reeder).
- TW-1502 Successful on-add hook with no output confuses TW (thanks to Tomas
          Babej).
- TW-1504 On-modify hook does not accept correct JSON format (thanks to Tomas
          Babej).
- TW-1505 completely ignore mis-named hook scripts (thanks to Tomas Babej,
          David Patrick).
- TW-1509 Hooks modifications performed on sync not syncing back (thanks to
          Tomas Babej).
- TW-1510 Task can save empty value in the data backlog (thanks to Tomas Babej).
- TW-1517 Hook performance should be measured individually for each hook (thanks
          to Tomas Babej).
- TW-1518 Misbehaving hooks silently break task processing (thanks to Wim
          Schuermann).
- TW-1519 Testing suite forces taskd.trust="ignore hostname" (thanks to Renato
          Alves).
- TW-1522 Date format doesn't like hyphens (thanks to Scott Carter).
- TW-1524 Build Broken (thanks to Jack).
- TW-1530 Multiple on-add hooks generating new tasks are ignored (thanks to
          Tomas Babej).
- TW-1531 'task export' should handle recurrence (thanks to Tomas Babej).
- TW-1532 Hooks does not execute any script on Cygwin (thanks to Taisuke
          Hachimura).
- TW-1534 Urgency coefficient for user project disables 'info' output (thanks to
          Martin).
- TW-1542 Large numeric UDA values get rendered in scientific notation on export
          (thanks to Ralph Bean).
- Fixed assorted color theme problems.
- Changed assorted reports so they do not use '.age' format for dates that are
  in the future, because those are never shown with this format (thanks to
  Sujeevan Vijayakumaran).
- New 'recurrence' configuration setting can disable recurring task generation.

2.4.0 (2015-01-01) 670102842c39bdc62ef84ae4b679a8f5a2d89523

- TD-42 Cannot compile taskd - GNUTLS_VERSION undefined in diag.cpp (thanks
        to Michele Vetturi).
- TD-45 Fix preprocessor define (thanks to Jochen Sprickerhof).
- TD-55 TLSServer/Client need to include <errno.h> on Solaris (thanks to
        Tatjana Heuser). Also applied to NetBSD.
- TD-56 File.cpp needs to include <string.h> on Solaris (thanks to Tatjana
        Heuѕer).
- TD-57 taskdctl script assumes /bin/sh is /bin/bash (thanks to Tatjana Heuser).
- TD-79 Bad error message for wrong hostname configuration (thanks to Jens
        Erat).
- #1255 l10n translation utility improvements (thanks to Renato Alves).
- #1473 Make TASK_RCDIR customizable (thanks to Elias Probst).
- #1486 Truncated sentence in task-sync(5) manpage (thanks to Jakub Wilk).
- #1487 `tasksh` segmentation fault (thanks to Hector Arciga).
- #1492 task show to display default values when appropriate (thanks to Renato
        Alves).
- #1501 info report streamlining - partially implemented.
- #1503 build failure with musl libc due to undefined GLOB_BRACE and GLOB_TILDE
        (thanks to Natanael Copa).
- #1508 Show command highlight configuration (thanks to Nicolas Appriou).
- #1511 sync init crashes if client certification file is empty or invalid
        (thanks to Marton Suranyi).
- TW-1 Recurring task message on the same task (thanks to Profpatsch).
- TW-2 Unexpected behaviour - marking task as done releases task ID (thanks to
       Cory Donnelly).
- TW-5 color.due.today does not work (thanks to Max Muller).
- TW-14 Parent recurring tasks cannot be deleted (thanks to Miguel de Val Borro).
- TW-15 'task recurring' shows only children of recurring tasks (thanks to
        Louis-Claude Canon).
- TW-21 do not match a UDA if not followed by colon (thanks to Scott Kostyshak).
- TW-24 incorrect use of xterm colorization escape sequences (thanks to Steve
        Rader).
- TW-28 Inserts spaces before punctuation characters (thanks to Matt Kraai).
- TW-29 Deletion of recurring tasks behaving strangely (thanks to Cory Donnelly).
- TW-37 Problem with fractions? (thanks to Aikido Guy).
- TW-42 "add" reports wrong task number when executed after "done" (thanks to
        Steve Rader).
- TW-43 Better error handling than: "Found extra operands." (thanks to Benjamin
        Weber).
- TW-44 Space handling in dateformat (thanks to Louis-Claude Canon).
- TW-45 task recur:daily doesn't behave as expected (thanks to Nick Person).
- TW-47 odd ball usage (thanks to Aikido Guy).
- TW-52 "task add ... recur:2 months" interpreted as "2s" (thanks to jwhisnant).
- TW-55 Bulk edit recurring tasks without answering yes/no for each? (thanks to
        Max Muller).
- TW-63 indicators for UDAs (thanks to David Patrick).
- TW-71 task ls/list/long/etc. should match contents of projects too (thanks to
        Cory Donnelly).
- TW-72 extend info report with urgency column.
- TW-90 configurable wait until day/week/month/year (thanks to Aikido Guy).
- TW-99 info report streamlining.
- TW-100 lazy dates (thanks to John Florian).
- TW-101 New description column format: Truncated WITH annotation count (thanks
         to atomicules).
- TW-105 Doc needed - a comprehensive 'setup' walkthrough.
- TW-115 allow "0day" durations for UDAs.
- TW-128 new helper command; _envs.
- TW-139 Possibility to execute shadow file generation (thanks to Arnoud K).
- TW-145 default.due should accept a Duration (thanks to Ozgur Akgun).
- TW-159 show sort field(s) as bold in listing headers.
- TW-161 UDA indicator (thanks to Jim B).
- TW-168 modification of due date relative to current due date (thanks to Dirk
         Sarpe).
- TW-174 Provide an easy way to match non-leaf-node projects only (thanks to Ben
         Armstrong).
- TW-186 Increase for numerical UDAs (thanks to Steffen Uhlig).
- TW-193 Support listing breaks.
- TW-197 New virtual tag READY.
- TW-210 project search options.
- TW-218 Reveal terms of urgency calculation for a given task (thanks to Max
         Muller).
- TW-221 Migrate task-faq man page to the Wiki.
- TW-230 Filter tasks on partial UUIDs (thanks to Paul Kishimoto).
- TW-241 new column format; recur.short.
- TW-242 extra Space when annotating a path/filename, taskopen can not open the
         file (thanks to Andreas Kalex).
- TW-244 task add "Description (Information)" results in
         "Description ( Information)".
- TW-248 Substitute text doesn't work with forward slash (thanks to Jostein
         Berntsen).
- TW-249 Report filters don't allow parentheses (thanks to Philipp Woelfel).
- TW-250 Opening parenthesis in description gets padded in task 2.0.0 bet 2
         (thanks to Michelle Crane).
- TW-251 extra spaces added after ( and / (thanks to Andy Spiegl).
- TW-252 task done - Doesn't stop task before marking complete (thanks to
         Renato Alves).
- TW-253 Unrecognized taskwarrior file format. in
         /Users/user/Dropbox/.task/completed.data at line 1 (thanks to Kosta
         Harlan).
- TW-255 'Mask' instead of 'iMask' shown in info report (thanks to Benjamin
         Weber)
- TW-256 Holidays not displayed for some locales (thanks to Leon Feng).
- TW-257 limit: not working properly (thanks to Aikido Guy).
- TW-259 Hyphenated words are split when added (thanks to Ben Boeckel).
- TW-261 Easy to create "not deletable" task (thanks to Jan Kunder).
- TW-262 Attribute modifiers not working within parentheses (thanks to Johannes
         Schlatow).
- TW-266 Allow project auto-completion to search completed tasks (thanks to
         Kosta Harlan).
- TW-268 escaped backslashes do not work with "modify" (thanks to Steve Rader).
- TW-271 Parser still looks for task id even when -- is used (thanks to Jim B).
- TW-276 Path is wrongly added when using annotate (thanks to Jostein Berntsen).
- TW-277 Complex filters can skip infix term expansion.
- TW-278 Cygwin throws warnings building mk_wcwidth() in wcwidth6.c.
- TW-279 ".monthly" unexpectedly appended to task annotation (thanks to Florian
         Hollerweger).
- TW-285 DUETODAY doesn't give any output (thanks to Jostein Berntsen).
- TW-288 `task edit` mangles descriptions with embedded newlines (thanks to
         Kevin Ballard).
- TW-292 Override to suppress "this is reccurring task" message (thanks to Max
         Muller).
- TW-294 Display UUID of task created by add (thanks to John West).
- TW-295 Replacing annotations or descriptions which contain '/'s (thanks to
         Johannes Schlatow).
- TW-296 urgency of blocked task should affect urgency of blocking task (thanks
         to Sitaram Chamarty).
- TW-306 Wrong date format in burndown view (thanks to Michele Santullo).
- TW-752 task ID no longer defaults to info (thanks to Christopher Roberts).
- TW-1243 Automatically insert ( ) around user-supplied filter, if any.
- TW-1254 Calc command can segfault on negative numbers (thanks to Renato
          Alves).
- TW-1255 New testing framework (thanks to Renato Alves).
- TW-1257 The 'Syncing with <host>:<port>' message ignores verbosity tokens.
- TW-1258 Portuguese Localization (thanks to Renato Alves).
- TW-1260 New virtual tags YESTERDAY, TOMORROW.
- TW-1261 Migrate test bug.360.t to new unit testing framework (thanks to
          Renato Alves).
- TW-1263 Command Reference Redesign.
- TW-1264 Project | Tags assigned ratio of tasks (thanks to Benjamin Weber).
- TW-1265 cannot add UDA with underscore (thanks to Jakub Wilk).
- TW-1267 If default.project is defined it's not possible to add a task without
          a project (thanks to Renato Alves).
- TW-1273 Words in task descriptions and annotations are cut-off after a hyphen
          (thanks to Elias Probst).
- TW-1274 Map 'modification' attribute to 'modified' (thanks to jck).
- TW-1278 Next report filters tasks with due date set until due date arrives
          (thanks to Renato Alves).
- TW-1282 incorrect URLs in man task-sync (thanks to Jeremiah Marks).
- TW-1288 Added missing locking for task modifications (thanks to Kosta Harlan,
          Ralph Bean, Adam Coddington).
- TW-1293 Modifying or deleting a child task does not propagate if there are no
          siblings (thanks to darkfeline).
- TW-1294 Modifying a child task does not propagate to parent (thanks to
          darkfeline).
- TW-1295 test/time.t fails on the last day of the month (thanks to Jakub
          Wilk).
- TW-1296 make test/run_all exit with non-zero code if a test fail (thanks to
          Jakub Wilk).
- TW-1298 The color 'orange' is not recognized. - taskwarrior will not start
          anymore (thanks to Bernd Humpa).
- TW-1300 _get could use return codes (thanks to Scott Kostyshak).
- TW-1301 Virtual tag +PENDING (thanks to Profpatsch).
- TW-1302 CmdShow.cpp:244: bad length in substr ? (thanks to David Binderman).
- TW-1304 Minor build and install fix for NetBSD (thanks to atomicules).
- TW-1306 Arguments before 'add' are ignored.
- TW-1307 burndown is aliased to burndown.weekly (thanks to darkfeline).
- TW-1309 memory error, if misconfigured calendar.details.report (thanks to
          Onion).
- TW-1316 Some filter expressions require space before closing paren (thanks to
          Will Dietz).
- TW-1318 creating a UDA in the wrong sequence will cripple taskwarrior (thanks
          to Onion).
- TW-1320 Provide output of malformed row if invalid Taskwarrior file format
          (thanks to Kosta Harlan).
- TW-1321 Unit test view.t fails oddly on Ubuntu 13.10 (thanks to John West).
- TW-1324 Numeric UDAs are compared as strings (thanks to Ben Boeckel).
- TW-1329 Short UUIDs (thanks to Benjamin Weber).
- TW-1331 date more than 5 years away is faulty (thanks to Onion).
- TW-1334 task mod description:"word1 word2" fails to handle space (thanks to
          Benjamin Weber).
- TW-1336 Project attribute does not allow whitespace (thanks to Benjamin Weber).
- TW-1341 confirmation config setting should apply to config command as well
          (thanks to Charles Ulrich).
- TW-1345 taskrc.5 manpage errors.
- TW-1354 Add value-dependent urgency coefficients for UDAs (thanks to Johannes
          Schlatow).
- TW-1359 "one-two-three" in description triggers Malformed ID error.
- TW-1360 color.until directive missing.
- TW-1361 Strange results with complex filter (thanks to Jim B).
- TW-1366 In diagnostics it's called 'Cert', and in config it's called
          'certificate' (thanks to Jack).
- TW-1373 taskrc.vim VIM syntax file updated (thanks to lolilolicon).
- TW-1377 Tags in default.command are treated as "operator text".
- TW-1381 blocking report exits with "Unknown error" and exit code 3.
- TW-1383 Segmentation fault running import-yaml.pl with included example
          (thanks to Markus Beppler).
- TW-1400 task "" gives a segfault (thanks to Scott Kostyshak).
- TW-1403 fish shell: no option "modify" after task selection (thanks to Roman
          Infliansksas).
- TW-1405 Add command _zshattributes (thanks to Roman Inflianskas).
- TW-1407 'task calendar 2014' leaks.
- TW-1409 Allow "1 of N tasks remaining" to be correctly localized (thanks to
          Jeremy John Reeder).
- TW-1414 default.command doesn't work with execute anymore (thanks to Johannes
          Schlatow).
- TW-1415 The recurrence value 'month' is not valid (thanks to Petteri).
- TW-1416 Dates can't be input with hyphens (thanks to Jeremy John Reeder).
- TW-1417 Misaligned fields in report for "remaining" date (thanks to Jeremy
          John Reeder).
- TW-1420 Modifying 'uuid' fails to generate error (thanks to Black Ops Testing).
- TW-1421 Modifying 'uuid' with bogus value can corrupt undo.data (thanks to
          Black Ops Testing).
- TW-1422 Attempt to modify 'id' attribute creates an id attribute (thanks to
          Black Ops Testing).
- TW-1423 Using the date February 29th, in a non leap year does not fail well
          (thanks to Black Ops Testing).
- TW-1424 Using a date of '1824days' (in the future) fails (thanks to Black Ops
          Testing).
- TW-1428 Add support for color.uda.<name>.<value> rules.
- TW-1429 Filtering of tags containing special words does not work (thanks to
          Johannes Schlatow).
- TW-1434 Parser issue in description.contains (thanks to Ralph Bean).
- TW-1436 Parser hangs when multiple slashes are used.
- TW-1437 taskd.trust has a bad default value.
- TW-1438 Configuration setting rc.confirmation=no no longer disables
          confirmation requests (thanks to Adam Coddington).
- TW-1441 task import continues happily if filename doesn't exist.
- TW-1442 Dateformat incorrectly interpreted (thanks to Dirk Deimeke).
- TW-1444 Tag ordering is preserved, but should be sorted in reports.
- TW-1445 Aliases broken: cannot contain multiple arguments anymore (thanks to
          Johannes Schlatow).
- TW-1447 Not possible to filter on a UDA of type String (thanks to atomicules).
- TW-1449 Nag function does not respect urgency (thanks to Tomas Babej).
- TW-1460 Empty due dates lead to endless loop.
- TW-1463 A few more problems with special characters in filters, pluses,
          question marks, and braces (thanks to Ralph Bean).
- TW-1468 Filtering for project and description has issues (thanks to Richard
          Boß).
- TW-1469 Case-insensitive searching broken on Cygwin (thanks to Richard
          Boß).
- TW-1471 task calc uses output it doesn't understand (thanks to Jens Erat).
- TW-1477 Incompatibility with recurring tasks created with 2.3.0 (thanks to
          David Costa).
- TW-1482 Priority values may be 'H', 'M' or 'L', not ''.
- Added new holidays.xy-XY.rc definition files
- Removed deprecated 'echo.command' setting, in favor of the 'header' and
  'affected' verbosity tokens.
- Removed deprecated 'edit.verbose' setting, in favor of the 'edit' verbosity
  token.
- Includes utility 'calc' for quick command line calculations using the new
  expression evaluator.
- Deprecated '_query' alias.
- Removed deprecated 'push', 'pull' and 'merge' commands.
- Removed version 1.x column name support.
- Removed version 1.x sort column support.
- Old-style color names including underscores are no longer supported.
- Removed priority counts from the 'projects' report.
- New theme: dark-gray-blue-256.theme
- Added certificate verification to GnuTLS versions < 2.9.10 (thanks to Alexander
  Sulfrian).
- Added certificate hostname verification (thanks to Alexander Sulfrian).
- Removed debugging code.
- Added details in debug mode, for unrecognized data (thanks to Kosta Harlan).
- Removed unused 'patterns' configuration variable.
- Regular expressions are now enabled by default.
- New verbosity token 'filter' shows the complete filter used by the last
  command.
- Display debug/release build type in the diagnostics command.
- Removed obsolete task-faq.5 and task-tutorial.5 man pages.
- French localization (thanks to leowzukw).
- Removed deprecated 'report.X.limit' feature.
- Improved bash completion when TASKRC is exported.
- Segfault when 'project:android' is split into 'and' and 'roid' (thanks to
  Richard Boß).
- Fixed typo in 'newest' and 'oldest' report definitions (thanks to Richard Boß).
- The 'diagnostics' command obeys color settings.
- Support 'allow.empty.filter', defaulting to 'yes', but if 'no' disallows the
  combination of a write command and an empty filter.  Ordinarily this is just a
  warning that requires confirmation (thanks to Lee Lieske).
- Esperanto localization (thanks to Jeremy John Reeder).
- The 'total active time' information is removed from the 'info' report.  This
  was being misinterpreted as support for time tracking.
- Removed unused tips files (thanks to dev-zero).
- Removed shadow file feature, replacing it with an example hook scripts that
  performs the same function.
- Added rc.hooks, a master control setting for hooks processing, which defaults
  to 'on'.
- File format 3 (used in version 1.6.0 - 1.7.1) is no longer supported.
- If the 'taskd.trust' setting contains a bad value, the 'diag' command will
  indicate this, and the 'sync' command will error out.
- The filter form 'name:value' now maps to the partial match operator '=',
  rather than the exact match operator, '=='.  This means that dates now
  match on the day by default, not the time also.
- Supports 'debug.hooks' configuration setting.
- Supports 'debug.parser' configuration setting.
- Supports 'color.label.sort' for column labels of sort columns.

2.3.0 (2014-01-15) c4eb46507031b7dee839dcb932bb2a22b2f0d3a2

Features
- #328 Replaced the 'shell' command with a standalone 'tasksh' binary, which
  includes GNU readline support (thanks to Haitham Gad).
- #934 support for 'reserved.lines' to accommodate multi-line
  shell prompts when used in conjunction with 'limit:page' (thanks to Robert
  Gill).
- #1226 A new French translation has begun, and will continue to be a work in
  progress for a while (thanks to YBSA R).
- #1227 A new 'verify_l10n' utility ensures the localizations are in sync
  (thanks to Wim Schuermann).
- #1250 Support out-of-tree test runs (thanks to Jakub Wilk).
- #1256 Supports default values for UDA fields (thanks to Thomas Sullivan).
- #1297 The task₋sync(5) man pages is rewritten with examples.
- #1339 The configuration file now supports JSON encoding of Unicode
  characters, by specifying \uNNNN.
- #1385 Need a way to configure the trust of self-signed certificates.
- #1423 sync vs. push, pull, merge collision avoidance.
- #1473 Make TASK_RCDIR customizable (thanks to Jakub Wilk).
- Stores un-synched transactions in <data.location>/backlog.data.
- Adds a new 'synchronize' command to sync data with a Taskserver.
- Adds a new 'initialize' synchronize command argument that uploads all pending
  tasks for first-time initialization.
- Adds a new 'sync' verbosity token, which will remind when a backlog builds
  up and needs a sync.
- Supports IPv4 and IPv6 server addresses.
- Began fr-FR localization.
- Complete it-IT localization.
- Merged three l10n utility scripts into one tools, scripts/utils/l10n, which
  will help the translation effort.
- The 'due' urgency component now uses seconds, not days, in the calculation.
- The 'debug.tls' configuration variable takes an integer which corresponds to
  the GnuTLS log level.  For debugging.
- File format 2 (used in version 0.9.3 - 1.5.0) is no longer supported.
- Migrated column processing code into Task.cpp for future use within each
  individual column object.  Legacy code left in Task.cpp for column objects
  that are not yet modified.
- ColPriority.cpp - Migration of column modification code out of Task.cpp and
  into the individual column object.
- Now requires libuuid (thanks to Martin Natano).
- New '_get' is a DOM accessor helper command.
- New virtual tags (WEEK, MONTH, YEAR, PARENT).
- Added the 'remaining' format for all date columns.
- Protects against interrupt during critical DB commit and sync operations.
- The 'push', 'pull' and 'merge' commands now generate a 'deprecated' message.
- Rewritten task-sync(5) man page, listing sync options and setup guidelines.
- Now properly uses the libc version of uuid_create and uuid_to_string for
  FreeBSD (thanks to Pietro Cerutti).
- Performance improvements:
  + Optimizes indexing into pending.data for direct task access.
  + Improved I/O performance with better defaults for buffer sizes.

Bugs
- #1195 Random seed not random enough - removed all random number code (thanks
  to Jakub Wilk).
- #1196 Now builds on Hurd (thanks to Jakub Wilk).
- #1197 Now 'tasksh' recognizes Ctrl-D to exit.
- #1200 Directory d_type==DT_UNKNOWN is now handled correctly (thanks to Jakub
  Wilk).
- #1211 The 'dateformat' settings now default to the ISO-8601 standard of
  'Y-M-D' (thanks to Robin Björklin).
- #1222 The 'summary' report now obeys the 'color.label' setting (thanks to
  Steve Rader).
- #1235 The 'shell' command can now start in non-interactive mode without a
  .taskrc file (thanks to Haitham Gad).
- #1247 Tests now create a local dir, rather than use the insecure /tmp dir
  (thanks to Jakub Wilk).
- #1248 Merge tests no longer connect to taskwarrior.org (thank to Jakub Wilk).
- #1249 Build system now recognizes GNU/Hurd and GNU/kFreeBSD (thanks to Jakub
  Wilk).
- #1263 The 'waiting' report properly lists only pending tasks with a wait date
  (thanks to Fidel Mato).
- #1268 Edit doesn't accept changes, if task has completed dependency (thanks
  to Dmitriy Matrosov, Michele Santullo).
- #1270 The 'undo' command is now properly removing backlog entries.
- #1273 Query with negative relative date differs greatly from absolute date
  in past (thanks to John West).
- #1279 Assorted corrections to the task-ref.pdf document (thanks to Benjamin
  Weber).
- #1286 Cannot use "sow", "som", etc in "entry.after", "end.after" filters
  (thanks to Jake Bell).
- #1300 Encode/decode pairing is now properly balanced.
- #1305 Commit hash now available in tarball builds (thanks to Ben Boeckel).
- #1352 Terminal crashes when using taskwarrior's zsh completion (thanks to
  Ivan Freitas, XTaran).
- #1356 Command reference now mentions /from/to/g.
- #1381 Invalid JSON exported by Task 2.3.0-beta1 (thanks to Kosta H).
- #1387 ZSH Auto-Completion dates are not current (thanks to Benjamin Weber).
- #1388 Updated task(1) man pages with import/export script examples (thanks to
  Benjamin Weber).
- #1410 Incomplete Date Synonym List in man task (thanks to Benjamin Weber).
- #1414 Client does not verify SSL certificates (thanks to Scott Kroll).
- #1415 Client should not require a SSL certificate if the server has a trusted
  certificate (thanks to Scott Kroll).
- #1476 Unicode indicators increase column width (thanks to Paul Kishimoto).
- #1477 Pre-compiled static library (*.a) in source tarball (thanks to Jakub
  Wilk);
- #1478 pri_sort.t failure (thanks to Jakub Wilk).
- #1479 bug_annual.t failure (thanks to Jakub Wilk).
- Fixed bug so that 'limit:page' now considers footnote messages.
- Fixed bug where specifying an ID of 0 yielded all completed/deleted tasks
  (thanks to greenskeleton).
- Fixed rc.nag documentation (thanks to Jeroen Budts).
- Fixed bug where task edit incorrectly claimed duration UDA was modified.

2.2.0 (2013-04-07) 05f7948f7e70d7be3642bdc336faace52eaa9dfb

Features
- Added Feature #685, which provides a 'blocking' report, and new color rule
  (thanks to Michelle Crane).
- Added Feature #953, which includes the total number of blocked and blocking
  tasks to the 'statistics' command output (thanks to T. Charles Yun).
- Added Feature #1039, which adds new date shortcuts, 'socm' and 'eocm',
  meaning start and end of current month (thanks to Thomas Sullivan,
  Louis-Claude Canon).
- Added Feature #1061, which allows the 'columns' command to use a search
  string for the column name (thanks to Uli Martens).
- Added Feature #1069, which gives a clearer error when a UDA
  is added without the uda.<uda-name>.type variable.
- Added Feature #1099, which supports the 'color.uda.<uda-name>' color rule
  (thanks to Florian Hollerweger).
- Added Feature #1124, which provides a '_show' command that displays all
  configuration defaults and settings, for use by third-party software (thanks
  to Jake Bell).
- Added feature #1147, applying patch to display duration of each activity
  session (thanks to Justin Forest).
- The 'projects' command now outputs abstract parents and reduces
  repetition by not printing parent names in front of children names.
- Added framework for testing bash autocompletion.
- New helper command '_aliases' for autocompletion purposes.
- Stop consider new tasks after quitting a bulk change.
- Removed deprecated 'fg:' and 'bg:' attributes.
- The 'diagnostics' command now reports libuuid details.
- New characters for parsing and formatting dates ('n', 's' and 'v').
- Virtual tags (BLOCKED, UNBLOCKED, BLOCKING, DUE, DUETODAY, OVERDUE, TODAY,
  ACTIVE, SCHEDULED, CHILD, UNTIL, WAITING and ANNOTATED).
- New 'modified' attribute, which contains the most recent modification date,
  if a modification has occurred.
- Fixed the mechanism used for selecting translations (thanks to Fidel Mato).
- Added new export script: export-tsv.pl.
- Added the configuration variable 'print.empty.columns'.
- The 'push' and 'pull' commands now properly distinguish between a missing
  transport utility and other errors (thanks to Russell Steicke).
- Removed support for Lua extensions.
- Added tips.fr-FR (thanks to YBSAR).
- Added tips.es-ES (thanks to Fidel Mato).

Bugs
- Fixed bug #642, so that the default 'data.location=~/.task' preserves the
  '~', leading to more portable .taskrc files (thanks to alparo).
- Fixed bug #947, #1031, which kept expanding aliases after the '--' operator
  (thanks to Jim B).
- Fixed bug #1038, which prints blank lines with bulk changes and when the
  verbose attributes does not specify it. Lines do a better separation between
  each changes also.
- Fixed bug #1042, where the 'diagnostics' command failed to detect missing
  external utilities on Solaris and NetBSD.
- Fixed bug #1043, where aliases were not recognized by bash autocompletion.
- Fixed bug #1044, where 'task projects' considers newly deleted tasks and
  provides an incorrect summary.
- Fixed bug #1047, which caused extra commas in exported JSON when UDA orphans
  were present (thanks to Thomas Sullivan).
- Fixed bug #1048, which segfaulted rather than complain about syntax (thanks
  to Bryce Harrington, Štěpán Henek).
- Fixed bug #1053, where ' characters were not escaped by export-csv.pl (thanks
  to John Florian).
- Fixed bug #1056, where CmdSummary did not print abstract parents.
- Fixed bug #1059, where CmdEdit was running garbage collection.
- Fixed bug #1060, where an error was not thrown correctly.
- Fixed bug #1063, so that numeric UDA fields are now sortable (thanks to Max
  Muller).
- Fixed bug #1065, where CmdShow issued messages in incorrect situations.
- Partially fixed #1083, which showed 'task 0 ...' when modifying a non-
  pending task (thanks to Aikido Guy).
- Fixed bug #1087, which gave incorrect task/line counts under certain
  conditions.
- Fixed bug #1091, allowing filters to use 'urgency.over:4.5'.
- Fixed bug #1110, which did not treat 'status:Completed' the same
  as 'status:completed' (thanks to Aikido Guy).
- Fixed bug #1118, which dropped changes after edits were rejected (thanks to
  Ben Boeckel).
- Fixed bug #1123, which caused the undo of a 'log' command to corrupt the data
  file (thanks to Tim None).
- Fixed bug #1128, which caused 'age' columns to be right-justified instead of
  left-justified (thanks to Steve Rader).
- Fixed bug #1136, #1177, which incorrectly line-wrapped tasks with annotations
  (thanks to Steve Rader, T. Charles Yun).
- Fixed bug #1135, #1137, which caused file locks to be non-blocking (thanks
  to Steve Rader).
- Fixed bug #1150, which referenced deprecated features in the tutorial man
  page (thanks to Benjamin Weber).
- Fixed bug #1154, which now allows priorities to be specified in any case.
- Fixed bug #1178, which included binary libraries in the released source
  package (thanks to Jakub Wilk).
- Fixed bug #1181, where single-character columns were often rendered using
  widths larger than 1 (thanks to Max Muller).
- Fixed bug #1183, correcting error message typos (thanks to Jakub Wilk).
- Fixed bug #1184, correcting man page formatting (thanks to Jakub Wilk).
- Fixed bug #1185, correcting man page install location for out-of-tree
  builds (thanks to Jakub Wilk).
- Fixed bug #1189, which caused wide Asian UTF8 characters to be measured as
  narrow characters (thanks to Roy Zuo).
- Fixed bug #1191, which kept file locks active for longer than necessary,
  and caused the 'execute' command to be considered a 'write' command.
- Fixed bug #1192, which failed to expand braces internally, as POSIX /bin/sh
  does not do {} expansion, thereby causing push/pull errors (thanks to Russell
  Steicke).
- Fixed bug #1194, so that $HOME has precedence over the passwd db when looking
  for the user's home directory (thanks to Jakub Wilk).
- Fixed bug #1199, where 'stat' was used instead of 'lstat' (thanks to Jakub
  Wilk).
- Fixed bug #1200, where directory removal didn't handle d_type==DT_UNKNOWN
  (thanks to Jakub Wilk).
- Fixed bug #1209, spelling mistake in reference page (thanks to Friedrich
  Heusler).
- Fixed bug #1210 so that widths are taken from localized strings instead of
  hardcoded.
- Fixed bug #1218 so that description columns minimum width is calculated
  correctly.
- Improved hyphenation by splitting on commas (even if no whitespace after).
  Leads to better output of, for example, 'task show', where comma-separated
  lists are common.
- No more bash completion of, for example, 'projABC:', or of 'proj:' if
  abbreviation.minimum is greater than 4.
- Fixed bug where shadow files are not properly created when there is a missing
  .taskrc file (thanks to Pietro Cerutti).
- Fixed bug with 'socm' date calculation that failed on some days, by
  simplifying the implementation.
- Fix a bug where 'print.empty.columns=no' resulted in never printing the
  project column.
- Integrated latest UTF8 character width calculations from Markus Kuhn.
- Fixed bug where localized UTF8 strings were not properly substr'd (thanks to
  Fidel Mato).
- Fixed a bug where the bash completion script was causing gc() to be run.
- Fixed manpages that were not installed when running an out-of-source build
  (thanks to Vincent Petithory).
- Added missing localized confirmation strings (thanks to Rainer Müller).
- Fixed bug that added an extra newline after setting the terminal title
  (thanks to Rainer Müller).
- Fixed a bug where the terminal title was tried to be set without a tty
  (thanks to Rainer Müller).
- Fixed hook tests to work on released code (thanks to Jakub Wilk).
- Fixed bug where arguments passed to 'task execute' needed double escaping.
- Fixed a bug so that the report filter order is preserved, to enable an
  optimization that was being skipped.

2.1.2 (2012-09-18) 1e3176ed70d2b50faf03838d0df279b2a4ae93b2

Bugs
- Bug fix release regarding #1104, which causes duplicate UUIDs during
  the merge command.
- Fixed bug where shadow files are not properly created when there is a missing
  .taskrc file (thanks to Pietro Cerutti).

2.1.1 (2012-07-24) 46c5f8b826838ce96d9df7fcd3039de3c43483dd

Bugs
- Fixed bug that caused misplaced commas in JSON export (thanks to greenskeleton).
- Fixed bug #1036, which prevents 'until' attributes to be modified for
  non-recurring tasks (thanks to Stéphane Pezennec).

2.1.0 (2012-07-23) a413331c9450b48065f94639e7ab0455eaa74293

Features
- Feature #164, #325, #339, #435, #553, #554, #975, User Defined Attributes.
- Feature #457, #922, tasks may now be given an 'until' date, after which they
  expire and are deleted.
- Feature #516, which allows the duplication of completed tasks (thanks to
  Peter De Poorter, Ethan Schoonover).
- Feature #921, which implements a 'udas' command that describes defined UDAs,
  and a '_udas' for completion purposes.  Also detects UDA orphans.
- Applied patch for feature #1005, which prevents the update-holidays.pl script
  from creating duplicate holidays (thanks to Jörg Plate).
- Added the new 'indented' format for the 'project' attribute.
- The 'projects' report now uses 'project.indented' format.
- The 'summary' report now uses 'project.indented' format.
- Applied patch to allow ID ranges and UUIDs when editing dependencies (thanks
  to Louis-Claude Canon).
- Supports 'scheduled' date for tasks, which represent the earliest opportunity
  to work on a task.
- Performance improvements:
  + Added parse-free convenience functions
  + Filter optimization: with no 'OR' or 'XOR' operators, no UUIDS but with IDs
    the completed.data file is not referenced.
  + Reduced excessive number of sort columns on certain reports
  + Speed boost for 'next' report.
- Similar helper subcommands for 'uuids' as for there is for 'ids' (_uuids and
  _zshuuids).
- Possible to specify the date format when editing with 'dateformat.edit'.
- Possible to specify the date format when showing information about a task
  with 'dateformat.info'.
- Bash script improvement (column names are now completed).
- Feature #1013, output error, header, footnote and debug messages on standard error.
- Feature #1026, command line overrides are now applied before and after the
  creation of the default rc file and data directory, which allows for
  programmatic initialization without keystroke synthesis (thanks to Nicholas
  Rabenau).
- Feature #1033 allows UDAs to contribute to urgency (thanks to Max Muller).
- Color error messages with a specific configuration variable 'color.error'.

Bugs
- Fixed bug #734, which allows a sequence of IDs to work when modifying the
  attribute "depends" (thanks to Andreas Kalex).
- Applied patch for bug #919, so the holidays listed on the 'calendar' report
  are sorted (thanks to Jörg Plate).
- Fixed bug #954, which caused bulk deletions when using a UUID filter term and
  the delete command (thanks to Bryce Harrington).
- Fixed bug #959, which forces use of dateformat for annotations when using the
  'edit' command (thanks to Louis-Claude Canon).
- Fixed bug #964, where the 'projects' command showed the wrong priority labels
  (thanks to Ali Mousavi).
- Fixed bug #967, which did not properly determine character widths for UTF8
  characters (thanks to Victor Roetman, Jörg Plate, Markus Kuhn).
- Fixed bug #968, improving online documentation or dependencies (thanks to
  Marek Vitek).
- Fixed bug #972, #1018, which caused a recurrence of "7" to be interpreted as
  "7secs", instead of generating an error (thanks to Vlad Zhivotnev, Stanley G).
- Fixed bug #973, including 'urgency' in the 'export' output (thanks to Andy
  Spiegl).
- Fixed bug #986, so that the 'info' report uses the correct date format, also
  applied patch to correct documentation and add unit tests (thanks to
  Louis-Claude Canon).
- Applied patch for bug #987, so that total active time does not continue to
  accumulate after an active task is completed (thanks to Louis-Claude Canon).
- Fixed bug #988, updating the documentation so that 'undo.data' usage is more
  clearly stated (thanks to Louis-Claude Canon).
- Applied patch for bug #991, which removes an obsolete consistency check
  (thanks to Louis-Claude Canon).
- Fixed bug #995, which mis-parsed UUIDs in filters as other elements (thanks
  to Bryce Harrington).
- Fixed bug #996, so that verbosity code and documentation are in agreement,
  and that the 'verbose=off' works as intended (thanks to Peter De Poorter,
  Louis-Claude Canon).
- Fixed bug #997, so that output is correctly controlled by the 'affected'
  verbosity token.
- Fixed grammar in feedback string (thanks to Uli Martens).
- Addressed valgrind complaints (thanks to Bryce Harrington).
- Removed default configuration value for the obsolete 'annotations' setting.
- Corrected rounding errors on burndown chart bar size calculations (thanks to
  Uli Martens).
- Fixed bug where '6 months' was interpreted as 180 days, but when rendered
  was shown as '5 months' (thanks to Aikido Guy).
- Fixed bug where ISO dates were parsed and the TZ was modified, which should
  have no bearing on a Zulu time.
- Fixed man page typos.
- Fixed incorrect Lua API return value (thanks to Oleksii Tsai).
- Fixed bug #956, which prevents 'ids', 'uuids' and helper commands to be used
  directly by external script when a variable is override.
- Fixed bug #960, which caused tab-completion to fail after any non-ASCII alpha
  characters were used in a description (thanks to Hyde Stevenson).
- Fixed bug #962 that rename the bash completion script in prevision of future
  2.0 bash release.
- Fixed bug #990, which prevents color precedence to be applied correctly for
  tagged tasks.
- Fixed bug #1001, which caused a segv (thanks to Bryce Harrington).
- Fixed bug #872, #945, #1006, #1024, which caused words like the German 'im'
  and 'des' in a description to be expanded into 'imask' and 'description'
  (thanks to Michelle Crane, Louis-Claude Canon, Stephen Hay and Martin U).
- Fixed bug #1008, which failed to remove tasks with the special tag '+nocal'
  from the calendar report output with 'calendar.details=full' set (thanks to
  Bryan Kam).
- Fixed bug #1012, which failed to install add-on scripts with execute
  permission.
- Fixed bug #1016, which caused segfaults when importing JSON with annotations
  that lack description or entry date (thanks to Nicholas Rabenau).
- Fixed bug #1017, which exported invalid JSON when there were no tasks (thanks
  to Nicholas Rabenau).
- Fixed bug #1022, where dependencies were note released when a blocking task
  was completed (thanks to Arkady Grudzinsky).
- Fixed bug #1023, which applied default.project and default.priority during
  modification (thanks to Christoph Lange).
- Fixed bug #1028, so that UDA durations are stored in seconds, not in raw form
  (thank to Uli Martens).
- Fixed bug #1030, which defines a portable implementation of timegm and removes
  the use of tm_gmtoff for non GNU/BSD platforms.
- Fixed bug #1032, which prevented negative urgency coefficients from working
  for projects and tags.

2.0.0 (2012-03-17) 03799eba9f230e48c4fa6d6ebddabe91bef7998f

# Untracked Features, biggest first.
- autoconf eliminated.
- New 'ids' command that returns a filtered set of task ID numbers, instead
  of the actual tasks.  Similarly there is a 'uuids' commands.
- Corrected sorting to use std::stable_sort instead of std::sort, which is not
  guaranteed stable (thanks to Stefan Hacker).
- Enhanced diagnostics command.
- Performance enhancements.
- The old 'curses' configuration variable is now replaced by 'detection', and
  has the same meaning - whether or not to auto-detect terminal size.
- Added Czech Republic holiday files (thanks to Tomas Cech).
- Added Japanese holiday files (thanks to Takanobu Watanabe).
- All holiday files have been renamed to include a locale, rather than just a
  country code.  For example: holidays.en-US.rc.
- Now ships with an add-on script, update-holidays.pl, which contacts
  https://holidata.net, and brings the installed holiday files up to date.
- Extension system now controlled by the 'extensions' configuration variable.
- HTML export in the form of an external scripts export-html.pl.
- Two additional solarized theme files, solarized-dark-256.theme and
  solarized-light-256.theme (thanks to Stefan Keel).
- New 'dependency.indicator' configuration variable for the depends.indicator
  report field.
- New 'indent.annotation' for the 'description.default' field format.
- New 'color.label' for colorizing the report column labels.
- The 'blanklines' configuration variable now replaced by the 'verbose' token
  'blanklines'.
- The 'verbose' configuration variable now accepts a specific list of items to
  be verbose about.  See taskrc(5).
- New 'execute' command that runs external programs.
- The default export format is now JSON.
- The configuration variable 'json.array' determines whether 'query' command
  output is enclosed by '[...]'.
- The duration 'm' is now interpreted as 'months', not 'minutes'.
- Urgency now has an 'age' component.
- Improved text wrapping of UTF8 text.
- When duplicating a parent recurring task, a new recurring parent task is
  created.  When a child recurring task is duplicated, a plain task is created.
- The 'diagnostics' command now checks for duplicate UUID values in the data.

# Tracked Features, sorted by ID.
- Added feature #52, which provides improved text-wrapping support for UTF-8
  descriptions.
- Added feature #278, which provides a more consistent command line grammar.
- Added feature #318, which shows a full edit history in the 'info' report,
  when enabled by 'journal.info=on'
- Added feature #330, which supports the 'inverse' color attribute.
- Added feature #340, which implements new color rules 'color.completed' and
  'color.deleted'.
- Added feature #422, #566 and #639, which allow task modifications during
  'done', 'delete', 'start', 'stop' and 'duplicate' commands (thanks to Max
  Muller).
- Added feature #474, which means the 'info' command accepts filters.
- Added feature #479, which enables filtering for the 'calendar' command.
- Added feature #496, which allows rc.default.command to be supplemented with
  a filter, so that 'task project:Home' applies the project filter to the
  default command.
- Added feature #507, which provides an alternative mechanism for inverting
  attribute modifiers, in the form of new algebraic filters (thanks to Michelle
  Crane).
- Added feature #514, which allows duplication of tasks based on a generalized
  filter, rather than just IDs (thanks to Peter De Poorter).
- Added feature #523 & #659, adding 'status' as a reportable field (thanks to
  Peter De Poorter and Bryce Harrington).
- Added feature #545, #610, #611, #646, which support complex aliases.
- Added feature #559, that causes Taskwarrior to exit if the ~/.task (or
  rc.data.location override) does not exist, controlled by the
  rc.exit.on.missing.db configuration variable (thanks to Sander Marechal).
- Added feature #571, which provides descriptive feedback when a special tag
  is applied.
- Added feature #607, which allows modification of a task during annotation
  (thanks to Peter De Poorter).
- Added feature #609, which allows suppression of output labels and verbose
  text.
- Added feature #612, so that the 'info' command displays the sum of all
  active (start/stop) times for a task, if the 'journal.info' configuration
  variable is set (thanks to Andy Kriger).
- Added feature #632, which allows environment variables TASKRC and TASKDATA
  to override .taskrc and .task directory locations (thanks to Steve Rader).
- Added feature #657 & #658, using the 'ids' command, tasks matching a filter
  can now be modified as a group (thanks to Bryce Harrington, Eric Fluger).
- Added feature #679, which makes color rules match project names in a left-
  most fashion, like filters (thanks to ch077179).
- Added feature #682, which allows the configuration variable 'defaultheight'
  to override the assumed height of 24 lines when 'detection' is not enabled
  (thanks to Steve Rader).
- Added feature #700, which adds tab-completion of built-in tags.
- Added feature #710, which adds an attribute modifier prefix to return the
  complement of a filtered set (thanks to Dan White).
- Added feature #714, including Belarus holidays (thanks to Alexei Romanoff).
- Added feature #725, which provides feedback when tasks become unblocked.
- Added feature #733, including Czech holidays (thanks to Tomas Cech).
- Added feature #740, that allows for indented annotations, controlled by the
  'indent.annotation' configuration variable (thanks to Steve Rader, Tomas
  Cech).
- Added feature #755, adding a new command 'reports' that lists reports and
  their descriptions.
- Added feature #779, which uses more relevant and consistent terms on the
  'burndown' charts.
- Added feature #800, adding a new command 'columns' that lists all the columns
  available for custom reports, and includes their formatting options (thanks
  to T. Charles Yun).
- Added feature #806, which provides the ability to compare dates using the
  relational operator '>=' (thanks to Miguel de Val Borro).
- Added feature #811, which makes the 'execute' command optional, and
  controlled by '#define HAVE_EXECUTE 1' in cmake.h.  This allows a build
  that does not have the potential security hole, in the event that taskwarrior
  is run at elevated privilege, or run in the context of a web server.
- Added feature #813, new "eoq" and "soq" dates for the end and start of
  quarter.  (thanks to Dave French and Paulo Almeida for the patch).
- Added feature #827, which allows augmentation of default.command with extra
  arguments, when default.command itself contains mulitple arguments (thanks to
  Aikido Guy).
- Added feature #891, which allows for leftmost partial matches of UUID values.

# Tracked Bugs, sorted by ID.
- Fixed bug #208, which addresses various problems with recurring tasks, and
  change propagation.
- Fixed bug #403, which disambiguates certain commands involving numbers.
- Fixed bug #447, #942, which only allowed dates to be edited if they changed
  day (thanks to Michelle Crane and Owen Clarke).
- Fixed bug #458, removing the ambiguous 'm' as a duration, leaving 'mi[nutes]'
  and 'mo[nths]' requiring at least two characters for a match.
- Fixed bug #475, which allowed a blank annotation command to be entered
  (thanks to Andreas Kalex).
- Fixed bug #511, which caused display problem on Cygwin when colored output
  used the full width of the terminal.  The 'avoidlastcolumn' configuration
  variable forces taskwarrior to never use the last column.
- Fixed bugs #533 and #536, which prevented having correct paths for themes
  in .taskrc (thanks to Juergen Daubert)
- Fixed bug #552, where 'rc.verbose=off' suppressed warnings (thanks to Peter
  De Poorter).
- Fixed bug #594, which broke the 'all' report with a combination of bad regex
  handling and a formatting bug (thanks to Steve Rader).
- Fixed bug #605, which gave misleading project completion percentages under
  certain circumstances (thanks to Steve Rader).
- Fixed bug #636, which causes the burndown reports to not honor the
  _forcecolor=off setting (thanks to Steve Rader, Uli Martens).
- Fixed bug #645 & #660, which prevented logically combining report filters
  (thanks to Bryce Harrington).
- Fixed bug #683, in which the 'config' command sometimes edited comments
  instead of the proper line in .taskrc (thanks to Erlan Sergaziev).
- Fixed bug #691, which was a mis-reporting of file lock state even when file
  locking was turned off (thanks to Tom Duffy).
- Fixed bug #694, which allows attributes to be modified while annotating a
  task (thanks to Aikido Guy).
- Fixed bug #696, where the command line parser was confused by a single '-'
  or '+' character.
- Fixed bug #699, truncated ssh://... during autopush after merge.
- Fixed bug #703, where global substitutions didn't make all expected
  annotation changes.
- Fixed bug #704, which improved wording of journal messages.
- Fixed bug #706, where deletions were recorded in the journal twice.
- Fixed bug #707, which had inverted logic with the urgency calculation for
  blocked tasks.
- Fixed bug #708, which corrected bad math in project % complete calculations
  (thanks to Michelle Crane).
- Fixed bug #713, which fixes typos in the holidays-UK.rc file (thanks to
  Alexei Romanoff).
- Fixed bug #720, so that when the 'info' report renders total active time,
  it uses a lossless format (thanks to Bernhard B).
- Fixed bug #722, #801, so that all recurring task change propagations are
  confirmed (thanks to Arkady Grudzinsky).
- Fixed bug #723, which displayed a misleading message when the output was
  truncated to a page.
- Fixed bug #732, which fixes misleading messages and documentation for
  merge/push/pull URIs (thanks to Tomas Cech).
- Fixed bug #737, which allows wait dates after due dates, but provides a
  warning (thanks to Arkady Grudzinsky).
- Fixed bug #741, which miscounted columns widths when a table header used
  unicode characters (thanks to Tomas Cech).
- Fixed bug #744, which omitted new ID feedback for all but the first
  duplicated task (thanks to Uli Martens).
- Fixed bug #745, which allows projects names with spaces, provided the values
  are quoted (thanks to Duane Waddle).
- Applied patch for Bug #746, which added missing documentation for the 'entry'
  report column (thanks to Duane Waddle).
- Fixed bug #761, in which the 'prepend' and 'append' commands failed to
  generate an error when no text was provided (thanks to Aikido Guy).
- Fixed bug #762, #763, so that modifications to tasks are considered 'write'
  commands, and therefore update shadow files (thanks to Aikido Guy).
- Applied patch for Bug #770, which fixed a broken build (thanks to Christopher
  J. Pilkington).
- Applied patch for Bug #771, which looks for libuuid if uuid_unparse_lower is
  not located (thanks to Christopher J. Pilkington).
- Fixed bug #777, which prevented _query command output from passing JSON
  validation due to missing [] around the task list.
- Fixed bug #781, which prevented tasks with dependencies from showing on the
  'next' report (thanks to Wim Schuermann).
- Fixed bug #783, which fixes completed and deleted tasks still showing as
  active (thanks to Adam Wolk).
- Fixed bug #785, which fixes a broken build on Solaris (thanks to Owen
  Clarke).
- Fixed bug #788, which reported regex and readline versions, even though they
  are not used.
- Applied patches for bugs #792, #793, #794 and #795, so that cmake now
  recognizes and builds on Solaris (thanks to Owen Clarke).
- Applied patch for bug #797 which corrects a build problem with 'srandom'
  (thanks to Owen Clarke).
- Applied patches for bug #798 which allows out-of-source builds (thanks to
  Ben Boeckel).
- Applied documentation patch for #799, fixing a broken link in the man page
  (thanks to Bryce Harrington).
- Applied patch for #803, allowing rc.confirmation to bypass confirmation of
  the deletion of a recurring task (thanks to Matt Kraai).
- Addressed bug #804 by allowing rc.hyphenate to control whether hyphens are
  inserted when long lines are broken.  This may help prevent xterm from
  mis-parsing URLs in task annotations, when wrapped (thanks to Yann Davin).
- Fixed bug #807, which caused a lack of Lua to prevent tests from building
  (thanks to Owen Clarke).
- Fixed bug #808, which generated compiler warnings on Solarix (thanks to
  Owen Clarke).
- Fixed bug #817, which caused a build problem with a Core2 Duo processor on a
  Mac OSX 10.6 machine.  Notes updated in INSTALL file (thanks to John
  Hammond).
- Fixed bug #818, which caused partial tag matching (thanks to Joe Holloway).
- Fixed bug #822, #845, which generated incorrect IDs (thanks to Matt Kraai and
  Michelle Crane).
- Fixed bug #823, so that recurring task change propagations are now always
  confirmed (thanks to Miguel de Val Borro).
- Fixed bug #824, which caused problems when completing recurring tasks (thanks
  to Matt Kraai).
- Fixed bug #831, which prevented some date fields from being properly parsed.
- Fixed bug #835, which prevented hierarchical projects from being recognized.
- Fixed bug #836, which preserves numeric arguments as-is (thanks to Matt Kraai
  for the patch).
- Fixed bug #837, which caused incorrect urgency calculations for tasks that
  have completed dependencies, and problems when editing those tasks (thanks
  to Matt Kraai).
- Fixed bug #839, which caused problems when recurrence frequencies of '1m'
  were used.  This is an obsolete form, and should now be '1mo' (thanks to
  Gour D).
- Fixed bug #846, which prevented the default.command configuration from
  handling multiple arguments (thanks to Uli Martens).
- Fixed bug #850, which failed when newline characters were in a modified task
  description.  They are now stripped (thanks to Aikido Guy).
- Fixed bug #851, which failed to recognize durations like '1day' when
  filtering date attributes (thanks to Philipp Woelfel).
- Fixed bug #856, which prevented filters on missing project from working
  (thanks to Michelle Crane).
- Fixed bug #859, which used only one color for the 'ghistory.*' report
  legends (thanks to Uli Martens).
- Fixed bug #860, which prevented lower-case priority values from being
  accepted (thanks to Michelle Crane).
- Fixed bug #862, which suppressed feedback from the 'denotate' command.
- Fixed bug #863, which suppressed report labels with rc.verbose=off (thanks to
  Michelle Crane).
- Fixed bugs #865 and #886, which caused silent failure of unrecognized dates
  (thanks to Michelle Crane).
- Fixed bug #879, which mis-parsed escaped characters in the data file (thanks
  to Michelle Crane).
- Fixed bug #880, which listed the wrong file paths for themes (thanks to Peter
  Lewis).
- Fixed bug #892, which caused a segfault due to misuse of
  std::map::operator[] (thanks to Dmitriy Samborskiy).
- Fixed bug #897, which adds the UUID field to the 'completed' report
  (thanks to Eli Lev).
- Fixed bug #899, which displayed incorrect project completion numbers (thanks
  to Paul-Gheorghe Barbu).
- Fixed bug #901, which was preventing multiple IDs and UUIDs from being used
  as a filter (thanks to Bryce Harrington).
- Fixed bug #906, which caused problems with inverted project matching (thanks
  to Uli Martens).
- Fixed bug #910, which caused unexpected behavior when duplicating a recurring
  task (thanks to Jennifer Cormier).
- Fixed bug #917, which mis-encoded quotes (thanks to Uli Martens).
- Fixed bug #929, which corrected argument handling for aliases (thanks to Uli
  Martens).
- Fixed bug #932, which fixed change propagation for recurring tasks (thanks to
  Jennifer Cormier).
- Fixed bug #936, which caused tests to fail on Solaris (thanks to Owen Clarke).
- Fixed bug #937, which failed 'stat' calls on Solaris (thanks to Owen Clarke).
- Fixed bug #938, which corrected compiler warnings on Solaris (thanks to Owen
  Clarke).
- Fixed bug #944, which caused a test to fail when it was run on an NFS share.
- Fixed bug #946, which caused 'edit' command problems when
  'dateformat.annotation' did not contain any date elements (thanks to Tuomas
  Toivola).
- Fixed bug #950, which warned about dependency chain problems during
  annotation, which makes no sense (thanks to Uli Martens).
- Fixed bug #951, which caused tag filtering to fail (thanks to Max Muller).
- Fixed bug #952, which generated cmake warnings on Cygwin.

# Untracked Bugs, biggest first.
- Fixed bug that required the '%YAML' prologue in a YAML import.
- Fixed bug that showed the 'due' date, under the heading 'until' date, in the
  info report (thanks to Michael McCann).
- Fixed burndown chart y-axis height calculation (thanks to Ben Boeckel).
- Fixed missing recurrence values in zsh completion script (thanks to Ben
  Boeckel).
- Fixed problem with DOM-checking the 'limit' pseudo-attribute (thanks to
  Barton Meeks).
- Fixed problem with duplicate 'project changed' messages (thanks to Owen
  Clarke).
- Fixed problem with non-UTC defaults for "TZ" (thanks to Owen Clarke).
- Removed use of Lua API call that is deprecated in 5.1 and removed from 5.2
  (thanks to Michal Vyskocil).
- Fixed problem where update-holidays.pl did not properly handle UTF8 JSON
  data.
- Fixed problem where update-holidays.pl did not use the YYYYMMDD date format.
- Fixed problem where urgency was not properly calculated for waiting tasks.
- Fixed problem where 'project' was not supported as a verbosity token (thanks
  to Adam Gibbins).

1.9.4 (03/03/2011) b9bae255f4fa03970eced3ac0876935271d1d7a1
- Added burndown charts - 'burndown.daily', 'burndown.weekly',
  'burndown.monthly', that use 'color.burndown.pending', 'color.burndown.started'
  and 'color.burndown.done' colors.
- Added highlighting for the 'show' command that indicates which values differ
  from the defaults.
- Added change log display to the 'info' command, controlled by the
  'journal.info' configuration setting.
- Added 'description+' to all reports with duplicate sort keys, to stabilize
  the sequence.
- Added ability to temporarily suspend GC (rc.gc:0) for a given command, which
  helps scriptwriters implement shadow files externally (thanks to Sander
  Marechal).
- Added alias 'export.json' that maps to the new _query helper command.
- Added new dark-gray-256 color theme.
- Added feature #30, which eliminates the dependency on ncurses (thanks to
  Johan Friis).
- Added feature #41, XML export in the form of add-on script export-xml.pl,
  export-xml.py and export-xml.rb.
- Added feature #157, which implements the _query command, a helper command for
  script writers, which accepts a filter like any other report, but returns
  only full JSON.
- Added feature #158, regular expression support for filters and substitutions.
- Added feature #247, providing infinite width reports when redirecting output
  to a file, by setting defaultwidth to 0.
- Added feature #309, which sets the xterm title when reports are run,
  according to the configuration variable 'xterm.title', which defaults to off.
- Added feature #546, which is a 'count' command that counts tasks, and is
  intended to help scripts that manipulate task output.
- Added feature #567, which makes it possible to apply an offset to the first
  month to be displayed in the calendar report (thanks to Michelle Crane).
- Added feature #574, default due dates (thanks to Erlan Sergaziev).
- Added feature #575, including Danish holidays (thanks to Irfan Siddiqui).
- Added feature #608, and now completing a task, with journal.time turned on
  will stop the task first (thanks to Andy Kriger).
- Added feature #629, a new holiday configuration file for New Zealand
  (thanks to Stephen Haywood).
- Added feature #638, a wait:later possibility (thanks to Clément Bœsch).
- Added feature #46, proper sortable age column.
- Added new holiday configuration file for Italy (thanks to Nicola Busanello).
- Added new holiday configuration file for Austria (thanks to Andreas Poisel).
- Eliminated dependency on ncurses.
- The dependency columns are now right-justified (thanks to Eric Fluger).
- When a date fails to parse, the expected format is displayed, as a reminder
  (thanks to Eric Fluger).
- Fixed bug that caused the 'done' command to always exit with a non-zero
  status (thanks to Steve Rader).
- Fixed bug that caused entry, end, start and wait dates to not use report-
  specific date format overrides (thanks to Eric Fluger).
- Fixed bug #485, which caused filters of 'recur' to fail for partial matches
  (thanks to T. Charles Yun).
- Fixed bug #515, which displayed an incorrect message after duplicating a
  non-existent task (thanks to Peter De Poorter).
- Fixed bug #529, where the 'depends' attribute was not mentioned in the
  task man page (thanks to Dirk Deimeke).
- Fixed bug #530, where unrecognized periods on recurring tasks were not
  being properly handled (thanks to T. Charles Yun).
- Fixed bug #535 which omitted the holidays-NO.rc file from the packages
  (thanks to Jostein Berntsen).
- Fixed bug #537, where the man page task-sync(5) mis-specified some URIs.
- Fixed bug #538, where some color legend items were not readable.
- Fixed bug #539, where the man page task-color(5) contained a line that
  began with a ' and was not displayed.
- Fixed bug #540, where user names containing @s could not be parsed.
- Fixed bug #541, which prevented sorting by 'age' column in some situations.
- Fixed bug #542, which sorted the countdown columns incorrectly (thanks to
  Michelle Crane).
- Fixed bug #555, which caused a segfault when logging a task with a project
  (thanks to Itay Perl).
- Fixed bug #564, which allowed the deletion of parent recurring tasks (thanks
  to Peter De Poorter).
- Fixed bug #570, which used unsupported brace expansion with dash (default
  /bin/sh in Ubuntu).
- Fixed bug #579, which displayed incorrect counts when using the 'limit:N'
  filter (thanks to Thomas Sattler).
- Fixed bug #580, where reusing the merge uri for autopush failed when the
  uri was taken from taskrc.
- Applied patch to fix bug #581, in which backslashes in annotations and
  descriptions caused problems (thanks to Itay Perl).
- Fixed bug #587, where the man page needed clarification on quoting some
  arguments to prevent them from being broken up by the shell (thanks to
  Steve Rader).
- Fixed bug #589, where the man page did not adequately describe searching
  or usage of attribute modifiers (thanks to Steve Rader).
- Applied patch to fix bug #590, which makes the yes/no/all/quit confirmation
  prompts consistent (thanks to Steve Rader).
- Fixed bug #595, where taskwarrior ignored changes to the wait date during
  the edit command, consequently not changing task status (thanks to Eric
  Fluger).
- Fixed bug #597, which caused a missing project to be counted as a project
  in the projects command (thanks to Steve Rader).
- Fixed bug #603, which caused no feedback when task IDs were not specified
  (thanks to Steve Rader).
- Applied patch to fix bug #613, so that the summary report and the projects
  command now consistently show a missing project as "(none)" (thanks to
  Steve Rader).
- Applied patch to fix bug #618, so that the configuration setting
  'edit.verbose' can be set to 'no' and eliminate the help text when using
  the 'task edit' command (thanks to Steve Rader).
- Enhanced unit tests in response to bug #624 (thanks to Steve Rader).
- Fixed bug #628, where dateformats containing spaces were not properly
  parsed (thanks to Steve Rader).
- Fixed bug #634, so that 'undo' obeys the 'confirmation' setting (thanks to
  Steve Rader).
- Fixed bug #641, where certain reports broke when 'dateformat' differed from
  'dateformat.report'.
- Fixed bug #651, which broke the edit command when a task description
  contained certain tokens (like 'Due:').
- Fixed bug #653, which caused undo information to be recorded when no changes
  were made by the 'edit' command.
- Fixed bug #654, which broke the info command when a task had no journal
  entries.
- Fixed bug #656, which caused multiple recurring child tasks to be created
  (thanks to Bryce Harrington).
- Fixed bug #671, removing the claim in the 'edit' command claims that
  description text can wrap over multiple lines, because it cannot.

1.9.3 (11/08/2010) bf36b47593a33e6347425d47a36477b627310e65
- Added feature #43, now task supports relative dates like '3wks',
  '1 month', '4d' for 'due', 'wait' and 'until' dates.  Essentially
  durations are now allowed where dates are expected, and are treated
  as relative to the current date/time.
- Added feature #189, that records the start and stop times as an
  annotation for a task.
- Added features #244, #272, #273, #274, #275 and #279, which support
  import and export of YAML 1.1.  YAML is now the default export format
  for task.
- Added feature #391, now the 'task color legend' command will show
  samples of all the defined colors and color rules from your .taskrc
  and theme.
- Added feature #410, and now task supports dependencies between tasks
  with the syntax 'task 1 depends:2' to add a dependency, or 'task 1
  depends:-2' to remove a dependency.
- Added feature #421, and now task can sync data files from two sources
  via the 'merge' command.
- Added feature #423, now custom report filters allow rc overrides.
- Added feature #428, preparing the new structure for the NEWS file.
- Added feature #429, which improves the 'all' report to exclude deleted.
  tasks, provide a new sort order and include the 'end' column.
- Added feature #431, which improves feedback after running the 'log'
  command.
- Added feature #446, task supports now 'sow', 'som' and 'soy' as dates
  for 'due', 'wait' and 'until' (thanks to T. Charles Yun).
  Added as well synonyms soww/eoww plus new socw/eocw for calendar weeks.
- Fixed bug #467, where recurring tasks were not honoring wait values.
- Added feature #471, which makes greater use of projects by reporting
  changes to the completion percentage when it changes.
- Added feature #478, which uses the colorization rules in the 'info'
  report.
- Added feature #481, allowing for user control of the color rule order
  of precedence via the 'rule.precedence.color' configuration variable.
- Added feature #499, giving an extra line in the message output when
  doing bulk done changes (thanks to T. Charles Yun).
- New 'depends' column for custom reports.
- New 'blocked' report for showing blocked tasks.
- New 'unblocked' report for showing tasks that are not blocked.
- Improved man pages (thanks to Andy Lester).
- Default .taskrc files are now largely empty, and rely almost completed
  on default values.
- Special tags 'nocal', 'nocolor' and 'nonag' are implemented.
- The 'tags' command highlights special tags.
- The 'stats' and 'info' reports not obey color.alternate.
- New fish shell tab completion script (thanks to Mick Koch).
- Color rules now obey the rc.search.case.sensitive configuration option.
- The color.keyword.XXX color rule now applies to annotations too.
- Importing the same YAML twice now generates an error.
- Two new color themes (thanks to Kathryn Andersen).
- More localized holiday files for US, CA, SE, DE, FR, UK, ES, NL and NO
  (thanks to T. Charles Yun, Jostein Berntsen).
- Added new 'diagnostics' command to help with bug submission, testing.
- Fixed bug #427, preventing the task edit command to parse annotation
  dates with spaces.
- Fixed bug #433, making task command output more consistent.
- Fixed bug #434, allowing users to complete tasks with status 'waiting'
- Fixed bug #438, correcting the sorting of the entry_time, start_time
  and end_time columns (thanks to Michelle Crane).
- Fixed bug #439, which ignored dateformat.annotation for sparse annotations.
- Fixed bug #440, which prevented simultaneous append/prepend and substitution.
- Fixed bug #441, which misparsed '/a/a:/' as an attribute, rather than a
  substitution (thanks to Michelle Crane).
- Fixed bug #444, which made task shell unusable after canceling out of an
  undo command.
- Fixed bug #445, which caused task to not notice that the command 'h' is
  ambiguous.
- Fixed bug #449, so the wait: attribute can be applied to a task at any
  time, not just on add.
- Fixed bug #452, which defines a higher resolution division between due
  and overdue.
- Fixed bug #459, which showed a confusing message when 'limit:page' was
  used, with few tasks.
- Fixed bug #461, in which the filter 'due:today' failed, but 'due.is:today'
  worked.
- Fixed bug #466, which gave the wrong error message when a custom report
  was missing a direction indicator for the sort order.
- Fixed bug #470, which caused task to not support the color 'none'.
- Fixed bug #476, so that task now issues a warning when a wait date falls
  after a due date (thanks to T. Charles Yun).
- Fixed bug #480, which didn't properly support @ characters in tags.  This
  also now supports $ and #.
- Fixed bug #489, which caused the filter 'tags.none:' to fail.
- Fixed bug #493, which made waiting, recurring tasks invisible (thanks to
  Alexander Schremmer).
- Fixed bug #494, causing imported text files to ultimately lack uuids
  (thanks to Elizabeth Maxson).
- Fixed problem with command line configuration overrides that had no
  values.
- Fixed problem with the 'undo' command not observing the rc.color or the
  rc._forcecolor settings.
- Fixed problem with extra blank line in the ghistory reports.
- Fixed a precision problem with average age on the summary report.
- Clarified the documentation regarding the project name (taskwarrior) and
  the program name (task).

1.9.2 (7/10/2010) a13989f18eb34b3363f433c965084b6491425b9f
- Added feature #320, so the command "task 123" is interpreted as an implicit
  "task info 123" command (thanks to John Florian).
- Added feature #326, allowing tasks to be added in the completed state, by
  using the 'log' command in place of 'add' (thanks to Cory Donnelly).
- Added features #36 and #37, providing annual versions of the 'history' and
  'ghistory' command as 'history.annual' and 'ghistory.annual'.
- Added feature #363 supporting iCalendar/vcalendar (RFC-2445, RFC-5545,
  RFC-5546) export via the 'export.ical' command.
- Added feature #390, an extra dateformat for annotations (thanks to Cory
  Donnelly).
- Added feature #407, a new 'task show' command to display the current
  configuration settings or just the ones matching a search string.
  'task config' is now only used to set new configuration values.
- Added feature #298, supporting a configurable number of future recurring
  tasks that are generated.
- Added feature #412, which allows the 'projects' and 'tags' commands to be
  list all used projects/tags, not just the ones used in current pending tasks.
  Controlled by the 'list.all.projects' and 'list.all.tags' configuration
  variables (thanks to Dirk Deimeke).
- Added feature #415, which supports displaying just a single page of tasks,
  by specifying either 'limit:page' to a command, or 'report.xxx.limit:page'
  in a report specification (thanks to T. Charles Yun).
- Improvements to the man pages (thanks to T. Charles Yun).
- Modified the 'next' report to only display one page, by default.
- Added feature #408, making it possible to delete annotations with the new
  denotate command and the provided description (thanks to Dirk Deimeke).
- Added support for more varied durations when specifying recurring tasks,
  such as '3 mths' or '24 hrs'.
- The ghistory graph bars can now be colored with 'color.history.add',
  'color.history.done' and 'color.history.delete' configuration variables.
- Added feature #156, so that task supports both a 'side' and 'diff' style
  of undo.
- Distribution now includes 7 theme files, for 16- and 256-color terminals.
- Task now defaults to using the equivalent to the dark-16.theme.
- Fixed bug #406 so that task now includes command aliases in the _commands
  helper command used by shell completion scripts.
- Fixed bug #211 - it was unclear which commands modify a task description.
- Fixed bug #411, clarifying that the 'projects' command only lists projects
  for which there are pending tasks (thanks to Dirk Deimeke).
- Fixed bug #414, that caused filtering on the presence or absence of tags
  containing Unicode characters to fail (thanks to Michal Josífko).
- Fixed bug #416, which caused sorting on a date to fail if the year was not
  included in the dateformat (thanks to Michelle Crane).
- Fixed bug #417, which caused sorting on countdown and age fields to be
  wrong (thanks to Michell Crane).
- Fixed bug #418, which caused the attribute modifier 'due.before' to fail
  if the year was not included in the dateformat (thanks to Michelle Crane).
- Fixed bug #132, which failed to set a sort order so that active tasks sort
  higher than inactive tasks, all things being equal.
- Fixed bug #405, which incorrectly compared dates on tasks created by
  versions earlier than 1.9.1 to those created by 1.9.1 or later (thanks to
  Ivo Jimenez).
- Fixed bug #420, missing 'ID' from help text (thanks to Ed Neville).
- Fixed bug that prevented 'task list priority.above:L' from working.
- Fixed bug that miscalculated terminal width for the ghistory.annual
  report.
- Fixed wording (support issue #383) when modifying a recurring task (thanks
  to T. Charles Yun).

1.9.1 (5/22/2010) 60a99725b858be134ad538cb7c1a32c98de70e67
- Summary report bar colors can now be specified with color.summary.bar
  and color.summary.background configuration variables.
- The 'edit' command now conveniently fills in the current date for new
  annotations.
- Deleting a task no longer clobbers any recorded end date (thanks to
  Seneca Cunningham).
- The following holidays are now computed automatically and can be used
  in the definitions for the calendar holidays:
  Good Friday (goodfriday), Easter (easter), Easter monday
  (eastermonday), Ascension (ascension), Pentecost (pentecost)
  The date is configured with the given keyword.
- The configure script is more portable (thanks to Emil Sköldberg).
- Updated task-faq.5 man page.
- Fixed bug #382 in which the annotate command didn't return an error
  message when called without an ID.
- Fixed bug #402 which failed compilation on Arch Linux (thanks to
  Johannes Schlatow).
- Fixed bug #401 that ignored the search.case.sensitive configuration
  setting when filtering on project names (thanks to John Florian).
- Fixed bug #395 that prevented the upgrade of a pending task to a
  recurring task (thanks to T. Charles Yun).

1.9.0 (2/22/2010) dd758f8b33de110a633e2ff3ebdac73232b8ff44
- Added feature #283 that makes it possible to control the verbosity
  of the output of annotations.
- Added feature #254 (#295) which gives task a second date format to be
  used in the reports with more conversion sequences like weekday name
  or weeknumber. The date format is set with variable "dateformat.report".
- Added feature #292 that permits alternate line coloration in reports
  (thanks to Richard Querin).
- Added feature #307 that provides vim with syntax highlighting for .taskrc.
- Added feature #336 which gives task a 'prepend' command for symmetry
  with the 'append' command.
- Added feature #341 that makes explicit references to the task and taskrc
  man pages, both in the auto-generated .taskrc file and the version command
  output (thanks to Cory Donnelly).
- The 'delete' command is now aliased to 'rm' (thanks to Ivo Jimenez).
- Added new attribute modifiers 'word' and 'noword' which find the existence
  of whole words, or prove the non-existence of whole words.  If a task has
  the description "Pay the bill", then "description.word:the" will match, but
  "description.word:th" will not.  For partial word matches, there is still
  "description.contains:th".
- Added new 'config' command to display the configuration settings of task.
  As a consequence 'version' now only shows the version number and legal
  information.
- The 'config' command now complains about use of deprecated color names in
  your .taskrc file.
- Added feature #296, that allows the 'config' command to modify your .taskrc
  settings directly, with the command 'task config <name> <value>', or
  'task config <name>' to remove the setting.
- Task now supports nested .taskrc files using the "include /path" directive.
- The 'entry', 'start' and 'end' columns now have equivalents that include the
  time, and are called 'entry_time', 'start_time', and 'end_time', for use in
  custom reports.
- 2 new columns have been added to the reports: countdown and
  countdown_compact.  They show the days left until a task is due or how many
  days a task has been overdue.
- The new 'priority_long' field can be shown in custom reports, and will
  display 'High' rather than the abbreviated 'H'.
- Task now supports .taskrc command line overrides using rc.name:value and
  the new rc.name=value to accommodate a frequent mistake.
- The color rules for projects (color.project.foo) now matches on partial
  project names, the same way as filters.
- The color command now takes a color as an argument, and displays that color
  with sample text.
- Added 2 new configuration variables to display the details of tasks with due
  dates when doing a 'task cal' for the corresponding months:
  'calendar.details' and 'calendar.details.report'
- Added 5 new color configuration variables to colorize today, days with due
  tasks, days with overdue tasks, weekend days and week numbers in the
  calendar:
  'calendar.color.today', 'color.calendar.due', 'calendar.calendar.overdue',
  'color.calendar.weekend'and 'color.calendar.weeknumber'.
- Added support for holidays in the calendar by using calendar.holidays
  and the corresponding holiday.X.name and holiday.X.date variables.
  The default dateformat being YMD (20101224) set by dateformat.holiday.
- The coloring of due tasks in reports can now be enabled for all tasks, and
  not only the imminent ones, by setting the configuration variable due=0.
- Tasks due on the current day ("today") can now have their own color setting
  color.due.today and color.calendar.due.today.
- Added a new 'task-faq' man page for common questions and answers.
- Added a new 'task-color' man page detailing how to set up and use color in
  task.
- Added feature #176, which allows for configurable case-sensitivity for
  keyword searches and substitutions (thanks to John Florian).
- Task can now use an alternate tag indicator by setting the tag.indicator
  configuration variable to something other than the default of +.
- Task can now use an alternate active indicator by setting the
  active.indicator configuration variable to something other than the default
  of *.
- Task can now use an alternate recurrence indicator by setting the
  recurrence.indicator configuration variable to something other than the
  default of R.
- Added a new file, README.build, which provides assistance troubleshooting
  build-related problems on different operating systems and environments.
- Fixed bug #316 which caused the timesheet report to display an oddly sorted
  list.
- Fixed bug #317 which colored tasks in the 'completed' report according to
  due dates, which are no longer relevant to a completed task (thanks to
  Cory Donnelly).
- Fixed bug #347 which used only a lowercase "all" to confirm multiple changes
  instead of an uppercase "All" like the "Yes" answer.
- Fixed bug that was causing the 'completed' report to sort incorrectly.
- Fixed bug that showed a calendar for the year 2037 when 'task calendar due'
  was run, and there are no tasks with due dates.
- Fixed bug #360 which prevented certain modifications to recurring tasks
  (thanks to John Florian).
- Fixed bug #299 which prevented excluding multiple projects from a report,
  by using "task list project.isnt:foo project.isnt:bar" (thanks to John
  Florian).
- Fixed bug #368 which caused recurring tasks 'until' dates to be rendered as
  epoch numbers instead of dates (thanks to Cory Donnelly).
- Fixed bug #369 which prevented the config command from setting quoted or
  unquoted multi-word values (thanks to Richard Querin).
- Fixed bug #370 which prevented the removal of a due date from a task,
  mis-identifying the task as recurring just because it had a due date
  (thanks to John Florian).
- Fixed bug #371 which caused task to mis-apply certain color rules, like
  color.alternate, which was (a) not applied first, and (b) not blended
  with the other color rules (thanks to Richard Querin).
- Fixed bug #372 which incorrectly mapped 16-color backgrounds into the
  256-color space.

1.8.5 (12/05/2009) a6c7236ff34e5eee3ef1693b97cb1367e6e3c607
- Added feature to allow the user to quit when asked to confirm multiple
  changes.  Now task asks "Proceed with change? (Yes/no/all/quit)".
- Added feature #341 that makes explicit references to the task and taskrc
  man pages, both in the auto-generated .taskrc file and the version command
  output (thanks to Cory Donnelly).
- Added feature - #310 that simplified and make clearer an error message
  that complained about things that were beyond user control (thanks to
  John Florian).
- Fixed bug that was causing the 'completed' report to sort incorrectly.
- Fixed bug #321 where all shell input was converted to lower case (thanks
  to Juergen Daubert).
- Fixed bug #327 that allowed the removal of a due date from a recurring
  task.
- Fixed bug #317 which colored tasks in the 'completed' report according
  to due dates, which are no longer relevant to a completed task (thanks
  to Cory Donnelly).
- Fixed bug that was causing the 'completed' report to sort incorrectly.
- Fixed bug #322 which failed to propagate rc overrides to shell commands.
- Fixed redundant messages when exiting shell mode.
- Fixed bug #333 which failed to display the ID of a duplicated task (thanks
  to Cory Donnelly).
- Fixed bug #332 where task complained that the 'recur_ind' custom report
  column was invalid.  It was misnamed in the documentation, which should
  have read 'recurrence_indicator'.  Also, the 'tag_indicator' column was
  not mentioned anywhere (thanks to T. Charles Yun).
- Fixed bug #319 that caused task to not properly detect the removal of a
  tag when obtaining confirmation from the user fora bulk modification
  (thanks to Cory Donnelly).

1.8.4 (11/17/2009) 12c4983936d27317df100f05da8244139dd06a3f
- Fixed bug that caused wait: dates to not be properly rendered in a
  readable and preferred format with the "edit" command.
- Fixed bug that caused a hang on cygwin, when a task with multiple
  annotations was edited (thanks to Joe Pulliam).
- Fixed bug #314 where the edit command fails when data.location includes
  directories containing spaces (thanks to Cory Donnelly).
- Added a warning (issue #312) when modifying recurring tasks, that all
  instances of that task may be modified.  When task confirms a bulk edit
  the recurrence is again indicated (thanks to Cory Donnelly).

1.8.3 (10/21/2009) bcdcbeeea0d92f21c3565aebfaf6332b959f4025
- Added support for Haiku R1/alpha1

1.8.2 (9/7/2009) f243f0ed443ecd7dde779de8a6525222591024db
- Added feature #282 that returns useful exit codes to the shell.  Now a
  script can detect whether no tasks were returned by a report (thanks to
  Pietro Cerutti).
- Fixed bug #287 that causes color control codes to be written to shadow
  files (thanks to Richard Querin).
- Fixed bug #289 which imported task from todo.sh without valid uuids
  (thanks to Ben Jackson).
- Fixed bug #291 which generated a false warning about an unrecognized
  variable when enabling default.projects in .taskrc (thanks to Thomas@BIC).
- Fixed bug #288 which failed to propagate rc file overrides on the command
  line to the default command (thanks to Zach Frazier).

1.8.1 (8/20/2009) 35792e7874d2bb664abb1a0a67960b7fe7e0fccf
- Fixed bug #231 that broke the build on OpenBSD 32-bit due to a time_t
  and int collision (thanks to Pietro Cerutti).
- Fixed bug #241 that prevented bash's tab-completion of projects in Fedora
  11 and likely anything using bash-4 (thanks to John Florian).
- Fixed bug #242 that sometimes causes the ID echoed after a task is added
  to be incorrect (thanks to John Florian).
- Fixed bug #245 that quoted date fields on export, that were subsequently
  improperly parsed on import (thanks to John Florian).
- Fixed bug #248 where single and double quotes are both stored as
  ampersand-quot-semi (thanks to John Florian).
- Fixed bug #249 that caused annotations with the same date to be lost after
  a "task edit" command (thanks to Federico Hernandez).
- Fixed bug #250 whereby rc.dateformat was not observed when parsing the
  creation date of an annotation (thanks to Federico Hernandez).
- Fixed bug #251 whereby the presence of annotations cause the .hasnt attribute
  modifier to not work (thanks to John Florian).
- Fixed bug #252 that prevented use of attribute modifiers on dates to effect
  a range, such as "task ls due.after:eom due.before:eoy" (thanks to John
  Florian).
- Fixed bug #256 that allowed a recurring task with no due date.
- Fixed bug #257 where an extant ~/.taskrc file prevented the override and
  automatic creation of an alternate rc file (thanks to Zach Frazier).
- Fixed bug #259 that cause a build failure on Snow Leopard 10a432.
- Fixed bug #260 whereby the start, stop and delete commands did not complain
  when filter arguments were specified, even though they were ignored
  (thanks to T. Charles Yun).
- Fixed bug that allowed a recurring task to be added without a due date.
- Fixed bug that displays the wrong .taskrc file name on override (thanks to
  Federico Hernandez).
- Fixed bug that failed to suppress color control code in the header and
  footnote when redirecting output to a file (thanks to John Florian).

1.8.0 (7/21/2009) 14977ef317bd004dae2f2c313e806af9f2a2140c
- Added zsh tab completion script (thanks to P.C. Shyamshankar).
- Fixed bug that cause the _forcecolor configuration variable to be
  considered obsolete (thank to Bruce Dillahunty).
- Fixed documentation errors (thanks to Thomas@BIC).
- The 'weekstart' configuration variable now controls the 'calendar'
  report (thanks to Federico Hernandez).
- The 'displayweeknumber' configuration variable now controls the display
  of week number in the 'calendar' report (thanks to Federico Hernandez).
- Supports '--' argument to indicate that all subsequence arguments are
  part of the description, despite what they otherwise might mean.
- Removed support for the obsolete task file format 1 (never released).
- Fixed bug that allowed blank annotations to be added (thanks to Bruce
  Dillahunty).
- Supports negative tag filters, so that (task list +foo -bar) now filters
  tasks that have the "foo" tag, but do not have the "bar" tag (thanks to
  Chris Pride).
- Custom reports now support a more compact form of the "age" column,
  called "age_compact" (thanks to T. Charles Yun).
- Supports 'rc.name:value' for a command line override to .taskrc data
  (thanks to Federico Hernandez).
- Removed obsolete DEVELOPERS file.  The online support forums at
  https://taskwarrior.org will provide better information.
- Fixed bug that kept some deleted tasks showing up on the calendar report
  (thanks to Federico Hernandez).
- Now asks the user to confirm large changes if configuration variable
  'confirmation' is set to 'yes'.  A large change is one that completely
  replaces a task description, or operates on a large number of tasks,
  which defaults to 4 but is configurable via the 'bulk' configuration
  variable  (thanks to John Florian).
- Now echoes back the new task ID on 'add' (thanks to Bruce Dillahunty).
- The new "shell" command provides an interactive shell for task.  All
  commands are supported (thanks to Bruce Dillahunty, Federico Hernandez,
  and John Florian).
- New "recurring" report to list all recurring tasks.
- New, more flexible, more consistent, grep-able file format.
- If task is renamed to "cal", or there is a symlink to task called "cal",
  then task can act as a replacement for the Unix "cal" command.
- Supports arguments to the cal command like "month year", "year", etc.
- The "tags" report now shows the tag usage count.
- The "projects" report now shows totals by project and priority.
- Now supports attribute modifiers that allow much finer control over report
  filtering, for example "task list due.before:friday", or "task list
  pri.not:H" and many more.
- Now supports new "age_compact" and "wait" custom report columns.
- Now supports colorization of the header and footnote messages that are
  printed before and after report output, with the 'color.header' and
  'color.footnote' configuration variables.
- Now supports the 'limit' attribute, to control the number of tasks that
  are shown, for example: "task list limit:10".
- Now supports a debug mode that can be used to generate helpful information
  when reporting a problem.  Just run the command with "task rc.debug:on ..."
  and diagnostics will be generated that will help pinpoint a problem.
- The new "undo" command replaces the old "undo" and "undelete" command
  with a complete undo stack that can rollback all changes.
- While waiting for a file lock, task states the reason for the delay.
- Now supports a 'waiting' state that causes tasks to not appear until
  a certain date, for example "task <ID> wait:<date>".  The task
  will then not show up on any report (except 'all') until that date.
- The "active", "completed", "overdue" and "next" reports are now custom
  reports, and therefore modifiable.
- Now supports a 'waiting' custom report to list all waiting tasks.
- Now supports a 'recurring' custom report to list all recurring tasks.
- Now supports an 'all' report to list all tasks, including deleted
- Supports command aliases - create an alias for any command by creating
  a .taskrc entry like "alias.new_name=old_name".
  and completed tasks.
- Now over 1,600 unit tests, helping to maintain code quality.

1.7.1 (6/8/2009) 1422a15cbc470cff590bf06daad20d01fe1b05ef
- Fixed build failure on OpenBSD (thanks to Mike Adonay).
- Took the opportunity of a patch release to update the various email
  addresses and URLs in the various documents.

1.7.0 (5/14/2009) f6b8b39d8b4a85c30a457e9e78b582b74531bfe4
- Improved the errors when parsing a corrupt or unrecognized pending.data
  or completed.data file (thanks to T. Charles Yun).
- Added details to the "info" report about recurring tasks (thanks to T.
  Charles Yun).
- Now writes a sample "defaultwidth" configuration variable to the default
  .taskrc file (thanks to T. Charles Yun).
- Task allows commands that require an ID to now be given a sequence, which
  is a set of IDs.  This allows commands like "task delete 1 2 5-10,12".
- Fixed bug in the ghistory report, which caused it to only show a new
  month if a task was added during that month.
- New command "duplicate" which allow existing task(s) to be duplicated,
  and also have modifications applied (thanks to David J Patrick).
- The "append", and "done" commands now allow modifications to be applied
  to the task(s) (thanks to David J Patrick).
- Improved word wrapping in various output.
- Fixed bug that added an extra line between header and graph in the
  ghistory report.
- Added simple 'taskprogram' mailing list subscribe form to the web site.
- For custom reports that define a "limit" to the number of rows of output
  such as "oldest" and "newest", task allows an override value.  For
  example "task oldest 5" will display the 5 oldest tasks.
- Modified the "stats" report so that it has the same aesthetics as the
  other reports.
- New "timesheet" command displays tasks completed and started, per week,
  and can display multiple weeks.
- New tab completion script, task_completion.sh, for bash users, is installed
  to /usr/local/share/task (thanks to Federico Hernandez).
- Applied patch to allow task to build on Arch Linux (thanks to Johan Friis).
- Applied patch to fix a UUID bug on Solaris 8 (thanks to Steven de Brouwer).
- The task and taskrc man pages are here.  Try "man task", "man taskrc"
  (thanks to Federico Hernandez and P.C. Shyamshankar).
- Fixed bug that causes task to create a default .task directory, even if
  data.location specified otherwise (thanks to Federico Hernandez).
- New "edit" command that fires up a text editor (uses 'editor' configuration
  variable, $VISUAL or $EDITOR environment variable) and allows direct
  editing of all editable task details.

1.6.1 (4/24/2009) 1b6faf57c998617024d0348a87b941a5d2ab2249
- Fixed bug that caused new, first-time .taskrc files to be written without
  including the custom report labels (thanks to P.C. Shyamshankar).

1.6.0 (4/12/2009) 06062a96eb57d10dcd7fbe1edf968bb638a0b3a9
- Added support for new "append" command that adds more description text to
  an existing task.
- Added support for the "weekdays" recurrence, which means a task can recur
  five times a week, and not on weekends (thanks to Chris Pride).
- UTF8 text is now supported in task project names, tags and descriptions.
- Fixed bug that caused the y/n confirmation on task deletion to ignore the
  Enter key and fail to re-prompt (thanks to Bruce Dillahunty).
- When the "echo.command" configuration variable is set to "yes", it causes
  commands that modify tasks to display which task was affected (thanks to
  Bruce Dillahunty).
- A task can now be annotated with the command "task <id> annotate ...", and
  a timestamped annotation will appear in reports.
- A 'description_only' column is now available for use in custom reports,
  and it excludes annotations.
- A task can now be upgraded to a recurring task by adding a recurrence
  frequency, a due date, and an optional until date.
- When a recurring task is modified, all other instances of the recurring
  task are also modified.
- Custom reports now support user-specified column labels (thanks to T.
  Charles Yun).
- Task can now import tasks from a variety of data formats, including task
  export files from versions 1.4.3 and earlier, versions 1.5.0 and later,
  todo.sh 2.x, CSV, plain text and task command line.  See online docs for
  full details.
- Export was including 'id' in the column header even though it was not
  included in the data.
- The task file format has changed slightly.  Please back up your task
  data files before upgrading to 1.6.0.
- Added new column 'recurrence_indicator' that displays an 'R' if the task
  is a recurring task.  This column can be added to any custom report.
- Added new column 'tag_indicator' that displays a '+' if the task
  has any tags.  This column can be added to any custom report.
- Fixed bug where sometimes a task description was concatenated oddly if
  there was a colon somewhere in the description.
- Fixed bug that caused recurring annual tasks to exhibit a creeping due
  date, because of an assumption of 365 days per year, which failed to
  consider leap years (thanks to T. Charles Yun).
- Annotations can now be modified with the substitution commands /from/to/.
- Substitutions can now be made global with /from/to/g and all occurrences
  of "from" will be replaced with "to".

1.5.0 (3/15/2009) 87be68e2e83d7bb628be1e5679b16a49a26d3549
- Removed deprecated TUTORIAL file.
- Removed "showage" configuration variable.
- "task stop" can now remove the start time from a started task.
- "task ghistory" now displays a differently aligned graph, allowing
  easier comparison by month of tasks added versus completed and deleted.
- "task version" command now reports unrecognized configuration variables,
  which may be spelling mistakes or deprecated variables.
- "configure --enable-debug" now supported to suppress compiler optimization
  to allow debugging.
- Allow lower case priorities, and automatically upper case them.
- Added support for "due" configuration variable which defines the number
  of days in the future when a task is considered due.
- Added support for custom reports, comprised of a set of column names and
  sort order, with optional filtering in the configuration file.  This
  means user-defined reports can be written, and the reports currently
  in the configuration file can be renamed.  Several of task's built in
  reports have been converted to user-defined reports.
- New online documentation for custom reports.
- New algorithm for determining when the "nag" message is displayed.
- Fixed bug where task hangs with a certain combination of recurring tasks
  and shadow files.
- Fixed bug with the task sort algorithm, which led to an unstable sequence
  when there were only a handful of tasks.
- Performance enhanced by eliminating unnecessary sorting.
- Task now has a large (and growing) test suite and bug regression tests
  to help ensure higher quality releases.
- Fixed bug that caused performance hit during table rendering.
- Fixed bug that concatenated a modified description without spaces.
- Added new column 'recur' that displays the recurrence period of any
  recurring tasks.  This column can be added to any custom report.
- Added support for "color.recurring" configuration variable which
  specifies the color of recurring tasks.
- Added support for "locking" configuration variable that controls whether
  file locking is used.
- Task export feature now includes recurrence information, removes nested
  quotes, and limits output to pending tasks.
- Task no longer includes deleted tasks in the summary report (thanks to
  Benjamin Tegarden).
- Fixed bug that prevented the summary report from properly reporting
  recently completed tasks.

1.4.3 (11/1/2008) 8639e9260646c8c9224e0fc47e5d2443b46eecfc
- Fixed misleading task count at bottom on "info" report.
- Added support for a shadow file that contains a plain text task report,
  with the "shadow.file" and "shadow.command" configuration variables.
  The shadow file is automatically updated whenever the task database
  changes.  Useful for integrating with "Samurize".
- Task now displays a message whenever a shadow file is updated, if the
  "shadow.notify" configuration variable is set "on".
- Bug: adding a task with a \n, \r or \f in it now fails properly.
- Removed "usage" command, and support for "command.logging" configuration
  variable.
- Added documentation for Shadow files.
- Added documentation for task filters.

1.4.2 (9/18/2008) e7304e86ce9bb80978c7055fd2a9e999619a6fb8
- "task undo" can now retract a "task done" command, provided no reports
  have been run (and therefore TDB::gc run).
- Task now correctly sorts on entire strings, instead of just the first
  character (thanks to Andy Lester).
- Task now uses dashes (-----) to column underlines when color is disabled
  (thanks to Vincent Fleuranceau).
- Task now allows mixed case attribute names (pri:, PRI:, Pri: ...) and
  commands (add, ADD, Add ...) (thanks to Vincent Fleuranceau).
- Task now supports a default project and priority for new tasks, via
  the new "default.project" and "default.priority" configuration variables
  (thanks to Vincent Fleuranceau).
- Task supports improved word-wrapping to the terminal width.
- Task now supports "default.command" configuration variable (for example
  it could contain "list due:tomorrow") that is the command that is run
  whenever task is invoked with no arguments.
- Task supports modifying the existing description of a task, with the
  following syntax: task <id> "new description ...".
- Bug: Now properly supports relative dates in filters (task list due:eom,
  task list due:tomorrow, task list due:23rd ...).
- Bug: Source now properly includes <string.h> in order to build clean
  using gcc 4.3 (thanks to H. İbrahim Güngör).

1.4.1 (7/18/2008) e080c3168c6064628ab85b21bd859d9875a3a9a7
- Bug: Descriptions can not be altered with "task 123 New description".
- Tweak: For "task calendar" month names are now centered over the month.
- Removed TUTORIAL file contents in favor of online version.
- Provided Mac .pkg binary.

1.4.0 (7/10/2008) 60b7d15a1d22e064acf0974c5d7eabbb57dd8071
- New recurring tasks feature.
- "task undelete" can now undelete erroneously deleted tasks, provided no
  reports have been run (and therefore TDB::gc run).
- Added averages to the "task history" report.
- Added ability to override ~/.taskrc with rc:<file>.
- Added bar chart history report "task ghistory".
- Added task filtering on all reports.
- Automatically shuts off color, curses when output is not a tty.
- Supports relative due: dates (tomorrow, wednesday, 23rd, eom ...).
- Supports the ~ character in .taskrc data.location.
- Allows colons on the description, provided what is to the left of the colon
  is not a standard attribute name.
- Bug: Fixed where Esc[0m sequences were being emitted for no good reason.
- Bug: Fixed underlined table headers when color is turned off.
- Bug: Adding a blank priority resulted in an assigned garbage value.
- Bug: Fixed parsing of date "07/08/2008" when using dateformat "m/d/Y".

1.3.1 (6/21/2008) 3a6de7d9402f2609a773a73b16eff97b14a32869
- New configuration variable, "defaultwidth" that determines the width
  of tables when ncurses support is not available.
- Bug: "showage" configuration variable should apply to all reports, not
  just the ones based on "list".
- Bug: Fixed segmentation faults on Ubuntu when the "dateformat"
  configuration variables was missing.  This was a code bug, and should
  have affected more platforms.
- Bug: Task now will recreate a missing ~/.taskrc file, OR a missing
  ~/.task directory.

1.3.0 (6/18/2008) 6673e408a223af98c38779c20b08524042c0edfa
- "task calendar" now displays multiple months per line, adjustable by the
  "monthsperline" configuration variable.  Feature added by Damian Glenny.
- "task export" can now filter tasks like the reports.
- Factored out code to filter tasks.
- Displays shorter message when a command is entered incorrectly, and the
  full usage for "task help".
- "task oldest" shows the oldest tasks.
- "task newest" shows the newest tasks.
- Bug: Segmentation fault when no "dateformat" configuration variable
  specified.
- Bug: Fixed bug whereby if you have more than one task with a due date, 7
  days gets added to the entry date of task 2..n.
- Bug: Fixed bug whereby "1 wks" was being improperly pluralized.

1.2.0 (6/13/2008) c393d47cdfe7e197a31e94f4bb764474fa05ad8d
- Bug: "dateformat" configuration variable used to display dates, but
  not parse them.
- "task list x" now performs a caseless comparison between "x" and the
  description.
- Task sub projects supported.
- "showage" confguration determines whether "Age" column appears on the
  "list" and "next" reports.
- Improved TUTORIAL.

1.1.0 (6/7/2008) 73286e86628725b346db2a25fbcd4bd68efb9b3a
- "blanklines" configuration to stop displaying unnecessary white
   space and thus work better on small-screen devices.
- "dateformat" configuration now determines how dates are formatted.
- Better formatting of "task tags" output.
- http://www.beckingham.net/task.html home page set up.
- Added tags to the "task long" report.

1.0.1 (6/4/2008) d216d401217027d93581808fc8944ab7d6b85fb0
- Bug: UUID generator not properly terminating string.
- Bug: srandom/srand not called prior to UUID generation.

1.0.0 (6/3/2008) f3de5c07118c597091a05c7d7fe8bdeae95474c1
- New movie made, uploaded.
- Bug: assertion fails on mobile for t v.
- Bug: configure.ac does not properly determine ncurses availability.
- Bug: Cannot seem to use the percent character in a task description.
- Bug: New installation "task stats" reports newest task 12/31/1969.
- Bug: New installation task projects displays header but no data - should
       short-circuit.
- Bug: incorrect color specification in sample .taskrc file.
- Bug: when run without arguments, task dumps core on Solaris 10.
- "task calendar" now reports all months with due pending tasks.
- Added rules for colorization by tag, project and keyword.
- Added legend to "task calendar".

0.9.9 (5/27/2008) 2ecf50032226c91b406f247417a063dc17c8e324
- Autoconf/automake behaving properly.
- Clean build on OS X 10.5.
- Clean build on Ubuntu 8.0.
- Clean build on Fedora Core 8.
- Clean build on Fedora Core 9.

0.9.8 (5/25/2008) 18fd59a1edb20e5c68d086a97fae5fa9f6bb348a
- Added "task color" command.
- Removed unnecessary files.
- Completed documentation.

0.9.7 (5/24/2008) 25dc4150947a3e612c8118838d04b3bbe68441f7
- Migrated old compiler flags into Makefile.am.
- Added ncurses endwin function check to configure.ac.
- Set up structure for AUTHORS file.
- Set up NEWS file, with pleas for feedback.
- Added welcome message to README.
- Completed a chunk of the TUTORIAL.
- Added error handling for "task export" when a file name is not specified.
- Task offers to create a sample ~/.taskrc file if one is not found.
- Task offers to create a ~/.task directory if one is not found.
- Removed unnecessary SAMPLE_taskrc, and assorted references.
- Cleaned up ChangeLog.
- Minor mods to standard docs.
- Bumped version to 0.9.7.
- Changed some autoconf details.
- Corrected comment in T.cpp.
- Made unit tests compile and run again.
- Removed tests from distibution.

0.9.6 (5/13/2008)
- Corrected wrong include file in Table.cpp.
- Replaced color management code.
- Improved color rules code.

0.9.5 (5/12/2008)
- Replaced Table storage with Grid.
- Added Grid.cpp to configure.ac.
- Added Makefile to src/.gitignore.
- Makefile should not be part of the repository.
- Added Grid.cpp.
- Added Grid::Cell::operator==.
- ChangeLog file begun.
- Bumped version to 0.9.5 for next release.

0.9.4 (4/26/2008)
- Integrated new Grid object into build - not yet integrated into Table.
- More .gitignore tweaks.
- Added .gitignore.
- Added more missing files.
- Added all source code.
- Generic OSS files added.
- Initial commit on Github.

0.9.3 (4/6/2008)
- Added "task completed" command.
- Properly recognizes ncurses.

0.9.2 (4/3/2008)
- Recognizes whether ncurses, flock is available.
- "task" duplicated to "task_rel" for preparation of a fork.

0.9.1 (4/1/2008)
- Blank attributes read are no longer written out.
- Completed "task export" command.
- Added configuration values to "task version" command.
- Consolidated header files, removed unnecessary ones.

0.9.0 (3/23/2008)
- flat source directory.
- autoconf complete.
- "task next".
- "task stats".
- "task export".
- Rules-based colorization.

0.8.1 (1/28/2008) - 0.8.16 (3/13/2008)
- autoconf conversion

0.8.0 Polish (1/25/2008)
- Code cleanup, reorganization.
- "task overdue".
- Add "age" column to list and long.
- Use 'conf' for build, version tracking.
- Add "/from/to/" description editing.

0.7.0 Multi-user, File handling, atomicity (1/8/2008)
- Clean, publishable API reimplementation.
- File locking.
- retain deleted tasks.
- "task info ID" report showing all metadata.
- File format v2, including UUID.

[Development hiatus while planning for T, TDB API, new features and the future
of the project.  Seeded to two testers for feedback, suggestions.  Development
deliberately stopped to allow extended use of task, allowing command logging and
regular usage to determine which features were needed or unnecessary.]

0.6.0 Reports (12/27/2006)
- "task history".
- "task summary".
- "task calendar".
- due support.
- Table sorting.

0.5.0 Multi-user support (12/10/2006)
- Command logging.
- "task usage" report.

0.4.0 Destructive / modification commands (12/3/2006)
- "task delete" complete.
- "task id ..." complete.
- "task list ..." synonym for "task find ...".

0.3.0 Work in progress support (12/3/2006)
- "task start" complete.
- "task done" complete.
- completed.data support.

0.2.0 Neutral commands (12/2/2006)
- "task find" complete.
- "task projects" complete.
- "task tags" complete.

0.1.0 Constructive commands (12/1/2006)
- "task add" complete.
- completed.data support.
- ~/.taskrc support.

0.0.1 Basic infrastructure (11/29/2006)
- Command line parsing.
- API layer.
- Usage.

------ start -----------------------------------
<|MERGE_RESOLUTION|>--- conflicted
+++ resolved
@@ -36,6 +36,8 @@
            Thanks to Beka, Max Rossmannek.
 - TW #2101 Numeric UDA values above 2,147,483,647 overflow without warning
            Thanks to Adam Monsen.
+- TW #2136 Configuration options can be overwritten for current context
+           Thanks to Sebastian Uharek
 - TW #2208 Feature: added coloring of dates with scheduled tasks to calendar
            Thanks to Sebastian Uharek
 - TW #2247 Configuration override rc.verbose:off not respected
@@ -85,15 +87,6 @@
 - TW #2536 Feature: inclusive range-end attribute modifier 'by' so 'end of'
            named dates can be filtered inclusively
            Thanks to Scott Mcdermott
-<<<<<<< HEAD
-- TW #1824 Fixed countdown formatting
-           Thanks to Sebastian Uharek
-- #2208    Feature: added coloring of dates with scheduled tasks to calendar
-           Thanks to Sebastian Uharek
--          Feature: Configuration options can be overwritten for current
-           context
-           Thanks to Sebastian Uharek
-=======
 - TW #2550 Write context skipped if description contains an identifier
            Thanks to Sebastian Fricke.
 - TW #2554 Remove the waiting state, and consider any task with wait>now to be
@@ -107,7 +100,7 @@
 - TW #2580 Importing malformed JSON task crashes TW
            Thanks to bharatvaj.
 - TW #2581 Config entry with a trailing comment cannot be modified
->>>>>>> 8b30046d
+
 
 ------ current release ---------------------------
 
