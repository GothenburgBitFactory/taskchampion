--- conflicted
+++ resolved
@@ -1,7 +1,6 @@
 
 ------ current release ---------------------------
 
-<<<<<<< HEAD
 1.9.0 ()
  + Added feature #292 that permits alternate line coloration in reports
    (thanks to Richard Querin).
@@ -19,7 +18,9 @@
    due dates, which are no longer relevant to a completed task (thanks to
    Cory Donnelly).
  + Fixed bug that was causing the 'completed' report to sort incorrectly.
-=======
+
+------ old releases ------------------------------
+
 1.8.5 (12/05/2009) a6c7236ff34e5eee3ef1693b97cb1367e6e3c607
  + Added feature to allow the user to quit when asked to confirm multiple
    changes.  Now task asks "Proceed with change? (Yes/no/all/quit)".
@@ -49,9 +50,6 @@
  + Fixed bug #319 that caused task to not properly detect the removal of a
    tag when obtaining confirmation from the user fora bulk modification
    (thanks to Cory Donnelly).
->>>>>>> 28377502
-
------- old releases ------------------------------
 
 1.8.4 (11/17/2009) 12c4983936d27317df100f05da8244139dd06a3f
  + Fixed bug that caused wait: dates to not be properly rendered in a
