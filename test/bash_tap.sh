--- conflicted
+++ resolved
@@ -1,12 +1,7 @@
 #!/usr/bin/env bash
 # For more information, see https://github.com/wbsch/bash_tap
-<<<<<<< HEAD
-# Subject to the MIT License. See LICENSE file or http://opensource.org/licenses/MIT
-# Copyright (c) 2015 - 2021 Wilhelm Schürmann
-=======
 # Subject to the MIT License. See LICENSE file or https://opensource.org/licenses/MIT
 # Copyright (c) 2015 - 2021, Wilhelm Schürmann
->>>>>>> 8174287f
 
 function bashtap_on_error {
     # A command in the parent script failed, interpret this as a test failure.
