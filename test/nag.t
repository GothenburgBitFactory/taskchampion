#!/usr/bin/env python3
# -*- coding: utf-8 -*-
###############################################################################
#
<<<<<<< HEAD
# Copyright 2006 - 2021, Paul Beckingham, Federico Hernandez.
=======
# Copyright 2006 - 2021, Tomas Babej, Paul Beckingham, Federico Hernandez.
>>>>>>> 8174287f
#
# Permission is hereby granted, free of charge, to any person obtaining a copy
# of this software and associated documentation files (the "Software"), to deal
# in the Software without restriction, including without limitation the rights
# to use, copy, modify, merge, publish, distribute, sublicense, and/or sell
# copies of the Software, and to permit persons to whom the Software is
# furnished to do so, subject to the following conditions:
#
# The above copyright notice and this permission notice shall be included
# in all copies or substantial portions of the Software.
#
# THE SOFTWARE IS PROVIDED "AS IS", WITHOUT WARRANTY OF ANY KIND, EXPRESS
# OR IMPLIED, INCLUDING BUT NOT LIMITED TO THE WARRANTIES OF MERCHANTABILITY,
# FITNESS FOR A PARTICULAR PURPOSE AND NONINFRINGEMENT. IN NO EVENT SHALL
# THE AUTHORS OR COPYRIGHT HOLDERS BE LIABLE FOR ANY CLAIM, DAMAGES OR OTHER
# LIABILITY, WHETHER IN AN ACTION OF CONTRACT, TORT OR OTHERWISE, ARISING FROM,
# OUT OF OR IN CONNECTION WITH THE SOFTWARE OR THE USE OR OTHER DEALINGS IN THE
# SOFTWARE.
#
# https://www.opensource.org/licenses/mit-license.php
#
###############################################################################

import sys
import os
import unittest
# Ensure python finds the local simpletap module
sys.path.append(os.path.dirname(os.path.abspath(__file__)))

from basetest import Task, TestCase


class TestNagging(TestCase):

    def setUp(self):
        """Executed before each test in the class"""
        # Used to initialize objects that should be re-initialized or
        # re-created for each individual test
        self.t = Task()
        self.t.config("nag", "NAG")

    def test_nagging(self):
        """Verify that nagging works when tasks are done in the 'wrong' order"""
        self.t("add due:yesterday one")
        self.t("add due:tomorrow two")
        self.t("add priority:H three")
        self.t("add priority:M four")
        self.t("add priority:L five")
        self.t("add six")
        self.t("add seven +nonag")

        code, out, err = self.t("7 done")
        self.assertNotIn("NAG", err)

        code, out, err = self.t("6 done")
        self.assertIn("NAG", err)

        code, out, err = self.t("5 done")
        self.assertIn("NAG", err)

        code, out, err = self.t("4 done")
        self.assertIn("NAG", err)

        code, out, err = self.t("3 done")
        self.assertIn("NAG", err)

        code, out, err = self.t("2 done")
        self.assertIn("NAG", err)

        code, out, err = self.t("1 done")
        self.assertNotIn("NAG", err)

    def test_nagging_ready(self):
        """Verify that nagging occurs when there are READY tasks of higher urgency"""
        self.t("add one")                                # low urgency
        self.t("add two due:10days scheduled:yesterday") # medium urgency, ready

        code, out, err = self.t("1 done")
        self.assertIn("NAG", err)

    def test_nagging_not_ready(self):
        """Verify that nagging does not occur when there are unREADY tasks of higher urgency"""
        self.t("add one")                             # low urgency
        self.t("add two due:10days scheduled:10days") # medium urgency, not ready

        code, out, err = self.t("1 done")
        self.assertNotIn("NAG", err)
<<<<<<< HEAD
=======

    def test_nagging_bulk(self):
        """Verify that only one nag message occurs when completing multiple tasks"""
        self.t("add one")
        self.t.faketime("+1d")
        self.t("add two")
        self.t("add two")

        code, out, err = self.t("2 done")

        self.assertEqual(err.count("NAG"), 1)

    def test_nagging_active(self):
        """Bug 2163: Verify that nagging does not occur when completing the most urgent active task"""
        self.t("add one")
        self.t.faketime("+1d")
        self.t("add two")
        self.t("2 start")

        code, out, err = self.t("2 done")

        # Taskwarrior should not nag about more urgent tasks
        self.assertNotIn("NAG", err)

    def test_nagging_start_only_task(self):
        """Verify that nagging does not occur when there are no other tasks while starting a task"""
        self.t("add one")

        code, out, err = self.t("1 start")

        self.assertNotIn("NAG", err)

    def test_nagging_start(self):
        """Verify that nagging occurs when there are READY tasks of higher urgency while starting a task"""
        self.t("add one")
        self.t.faketime("+10d")
        self.t("add two")

        code, out, err = self.t("2 start")

        self.assertIn("NAG", err)

    def test_nagging_nonag(self):
        """Verify that nagging does not occur when a task has the nonag tag"""
        self.t("add one +other")
        self.t.faketime("+10d")
        self.t("add two +nonag")

        code, out, err = self.t("2 done")

        self.assertNotIn("NAG", err)

    def test_nagging_nonag_bulk(self):
        """Verify that nagging occurs even if some tasks in a bulk operation have a nonag tag"""
        self.t("add one +other")
        self.t.faketime("+10d")
        self.t("add two +other")
        self.t.faketime("+10d")
        self.t("add three +nonag")

        code, out, err = self.t("2-3 done")

        self.assertIn("NAG", err)

>>>>>>> 8174287f

if __name__ == "__main__":
    from simpletap import TAPTestRunner
    unittest.main(testRunner=TAPTestRunner())

# vim: ai sts=4 et sw=4 ft=python<|MERGE_RESOLUTION|>--- conflicted
+++ resolved
@@ -2,11 +2,7 @@
 # -*- coding: utf-8 -*-
 ###############################################################################
 #
-<<<<<<< HEAD
-# Copyright 2006 - 2021, Paul Beckingham, Federico Hernandez.
-=======
 # Copyright 2006 - 2021, Tomas Babej, Paul Beckingham, Federico Hernandez.
->>>>>>> 8174287f
 #
 # Permission is hereby granted, free of charge, to any person obtaining a copy
 # of this software and associated documentation files (the "Software"), to deal
@@ -94,8 +90,6 @@
 
         code, out, err = self.t("1 done")
         self.assertNotIn("NAG", err)
-<<<<<<< HEAD
-=======
 
     def test_nagging_bulk(self):
         """Verify that only one nag message occurs when completing multiple tasks"""
@@ -160,7 +154,6 @@
 
         self.assertIn("NAG", err)
 
->>>>>>> 8174287f
 
 if __name__ == "__main__":
     from simpletap import TAPTestRunner
