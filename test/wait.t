--- conflicted
+++ resolved
@@ -2,11 +2,7 @@
 # -*- coding: utf-8 -*-
 ###############################################################################
 #
-<<<<<<< HEAD
-# Copyright 2006 - 2021, Paul Beckingham, Federico Hernandez.
-=======
 # Copyright 2006 - 2021, Tomas Babej, Paul Beckingham, Federico Hernandez.
->>>>>>> 8174287f
 #
 # Permission is hereby granted, free of charge, to any person obtaining a copy
 # of this software and associated documentation files (the "Software"), to deal
@@ -66,11 +62,6 @@
         self.assertIn("visible", out)
         self.assertIn("hidden", out)
 
-<<<<<<< HEAD
-        self.assertIn("Un-waiting task 2 'hidden'", err)
-
-=======
->>>>>>> 8174287f
 
 class TestBug434(TestCase):
     # Bug #434: Task should not prevent users from marking as done tasks with
