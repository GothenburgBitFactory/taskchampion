--- conflicted
+++ resolved
@@ -8,13 +8,8 @@
 # "taskrc" is a file set up in bash_tap_tw.sh:setup_taskrc(), and can be
 # appended to or changed as needed.
 #
-<<<<<<< HEAD
-# Subject to the MIT License. See LICENSE file or http://opensource.org/licenses/MIT
-# Copyright (c) 2015 - 2021 Wilhelm Schürmann
-=======
 # Subject to the MIT License. See LICENSE file or https://opensource.org/licenses/MIT
 # Copyright (c) 2015 - 2021, Wilhelm Schürmann
->>>>>>> 8174287f
 
 function setup_taskrc {
     # Configuration
