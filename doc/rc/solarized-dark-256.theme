--- conflicted
+++ resolved
@@ -1,14 +1,4 @@
-<<<<<<< HEAD
-###############################################################################
-=======
 ################################################################################
-# Taskwarrior solarized-dark-256 theme created by Stefan A. Keel.
-#
-# Copyright 2006 - 2015, Paul Beckingham, Federico Hernandez.
-# 
-# Colors used are based on the Solarized palette created by Ethan Schoonover 
-# <http://ethanschoonover.com/solarized>
->>>>>>> b7ad091d
 #
 # Copyright 2006 - 2015, Paul Beckingham, Federico Hernandez.
 #
