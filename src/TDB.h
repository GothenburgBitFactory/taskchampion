////////////////////////////////////////////////////////////////////////////////
// task - a command line task list manager.
//
// Copyright 2006 - 2009, Paul Beckingham.
// All rights reserved.
//
// This program is free software; you can redistribute it and/or modify it under
// the terms of the GNU General Public License as published by the Free Software
// Foundation; either version 2 of the License, or (at your option) any later
// version.
//
// This program is distributed in the hope that it will be useful, but WITHOUT
// ANY WARRANTY; without even the implied warranty of MERCHANTABILITY or FITNESS
// FOR A PARTICULAR PURPOSE.  See the GNU General Public License for more
// details.
//
// You should have received a copy of the GNU General Public License along with
// this program; if not, write to the
//
//     Free Software Foundation, Inc.,
//     51 Franklin Street, Fifth Floor,
//     Boston, MA
//     02110-1301
//     USA
//
////////////////////////////////////////////////////////////////////////////////
#ifndef INCLUDED_TDB
#define INCLUDED_TDB

#include <map>
#include <vector>
#include <string>
#include "Location.h"
#include "Filter.h"
#include "Task.h"

// Length of longest line.
#define T_LINE_MAX 32768

class TDB
{
public:
  TDB ();  // Default constructor
  ~TDB (); // Destructor

  TDB (const TDB&);
  TDB& operator= (const TDB&);

  void  clear ();
  void  location (const std::string&);

  void  lock (bool lockFile = true);
  void  unlock ();

<<<<<<< HEAD
  void dataDirectory    (const std::string&);
  bool allT             (std::vector <Tt>&);
  bool pendingT         (std::vector <Tt>&);
  bool allPendingT      (std::vector <Tt>&);
  bool completedT       (std::vector <Tt>&) const;
  bool allCompletedT    (std::vector <Tt>&) const;
  bool addT             (const Tt&);
  bool modifyT          (const Tt&);
  int gc                ();
  int nextId            ();
=======
  int   load (std::vector <Task>&, Filter&);
  int   loadPending (std::vector <Task>&, Filter&);
  int   loadCompleted (std::vector <Task>&, Filter&);
>>>>>>> 14977ef3

  void  add (const Task&);    // Single task add to pending
  void  update (const Task&); // Single task update to pending
  int   commit ();            // Write out all tasks
  int   gc ();                // Clean up pending
  int   nextId ();
  void  undo ();

private:
<<<<<<< HEAD
  bool lock             (FILE*) const;
  bool overwritePending (std::vector <Tt>&);
  bool writePending     (const Tt&);
  bool writeCompleted   (const Tt&);
  bool readLockedFile   (const std::string&, std::vector <std::string>&) const;
=======
  FILE* openAndLock (const std::string&);
  void writeUndo (const Task&, FILE*);
  void writeUndo (const Task&, const Task&, FILE*);
>>>>>>> 14977ef3

private:
  std::vector <Location> mLocations;
  bool mLock;
  bool mAllOpenAndLocked;
  int mId;

  std::vector <Task> mPending;   // Contents of pending.data

  std::vector <Task> mNew;       // Uncommitted new tasks
  std::vector <Task> mModified;  // Uncommitted modified tasks

  // TODO Need cache of raw file contents to preserve comments.
};

#endif
////////////////////////////////////////////////////////////////////////////////<|MERGE_RESOLUTION|>--- conflicted
+++ resolved
@@ -52,22 +52,9 @@
   void  lock (bool lockFile = true);
   void  unlock ();
 
-<<<<<<< HEAD
-  void dataDirectory    (const std::string&);
-  bool allT             (std::vector <Tt>&);
-  bool pendingT         (std::vector <Tt>&);
-  bool allPendingT      (std::vector <Tt>&);
-  bool completedT       (std::vector <Tt>&) const;
-  bool allCompletedT    (std::vector <Tt>&) const;
-  bool addT             (const Tt&);
-  bool modifyT          (const Tt&);
-  int gc                ();
-  int nextId            ();
-=======
   int   load (std::vector <Task>&, Filter&);
   int   loadPending (std::vector <Task>&, Filter&);
   int   loadCompleted (std::vector <Task>&, Filter&);
->>>>>>> 14977ef3
 
   void  add (const Task&);    // Single task add to pending
   void  update (const Task&); // Single task update to pending
@@ -77,17 +64,9 @@
   void  undo ();
 
 private:
-<<<<<<< HEAD
-  bool lock             (FILE*) const;
-  bool overwritePending (std::vector <Tt>&);
-  bool writePending     (const Tt&);
-  bool writeCompleted   (const Tt&);
-  bool readLockedFile   (const std::string&, std::vector <std::string>&) const;
-=======
   FILE* openAndLock (const std::string&);
   void writeUndo (const Task&, FILE*);
   void writeUndo (const Task&, const Task&, FILE*);
->>>>>>> 14977ef3
 
 private:
   std::vector <Location> mLocations;
