use super::service::{validate_object_name, ObjectInfo, Service};
use crate::{
    errors::Result,
    server::{cloud::iter::AsyncObjectIterator, http},
};
use async_trait::async_trait;
use aws_config::{
    meta::region::RegionProviderChain, profile::ProfileFileCredentialsProvider, BehaviorVersion,
    Region,
};
use aws_credential_types::Credentials;
use aws_sdk_s3::{
    self as s3,
    config::http::{HttpRequest, HttpResponse},
    error::ProvideErrorMetadata,
    operation::{get_object::GetObjectOutput, list_objects_v2::ListObjectsV2Output},
};
use aws_smithy_runtime_api::{
    client::{
        http::{HttpClient, HttpConnector, HttpConnectorFuture, SharedHttpConnector},
        result::ConnectorError,
        retries::ErrorKind,
    },
    http::{Headers, StatusCode},
};
use reqwest::Method;

<<<<<<< HEAD
/// A [`Service`] implementation based on AWS S3.
=======
/// A [`Service`] implementation based on the AWS Simple Storage Service.
>>>>>>> 57729f07
pub(in crate::server) struct AwsService {
    client: s3::Client,
    bucket: String,
}

/// Credential configuration for access to the AWS service.
///
/// These credentials must have a least the following policy, with BUCKETNAME replaced by
/// the bucket name:
///
/// ```json
/// {
///     "Version": "2012-10-17",
///     "Statement": [
///         {
///             "Sid": "TaskChampion",
///             "Effect": "Allow",
///             "Action": [
///                 "s3:PutObject",
///                 "s3:GetObject",
///                 "s3:ListBucket",
///                 "s3:DeleteObject"
///             ],
///             "Resource": [
///                 "arn:aws:s3:::BUCKETNAME",
///                 "arn:aws:s3:::BUCKETNAME/*"
///             ]
///         }
///     ]
/// }
/// ```
#[non_exhaustive]
pub enum AwsCredentials {
    /// A pair of access key ID and secret access key.
    AccessKey {
        access_key_id: String,
        secret_access_key: String,
    },
    /// A named profile from the profile files in the user's home directory.
    Profile { profile_name: String },
    /// Use the [default credential
    /// sources](https://docs.rs/aws-config/latest/aws_config/default_provider/credentials/struct.DefaultCredentialsChain.html),
    /// such as enviroment variables, the default profile, or the task/instance IAM role.
    Default,
}

impl AwsService {
<<<<<<< HEAD
    pub(in crate::server) async fn new(
        region: String,
=======
    pub(in crate::server) fn new(
        region: Option<String>,
>>>>>>> 57729f07
        bucket: String,
        creds: AwsCredentials,
        endpoint_url: Option<String>,
        force_path_style: bool,
    ) -> Result<Self> {
<<<<<<< HEAD
        let mut config_provider = aws_config::defaults(BehaviorVersion::latest());
        match creds {
            AwsCredentials::AccessKey {
                access_key_id,
                secret_access_key,
            } => {
                config_provider = config_provider.credentials_provider(Credentials::from_keys(
                    access_key_id,
                    secret_access_key,
                    None,
                ));
            }
            AwsCredentials::Profile { profile_name } => {
                config_provider = config_provider.credentials_provider(
                    ProfileFileCredentialsProvider::builder()
                        .profile_name(profile_name)
                        .build(),
                );
            }
            AwsCredentials::Default => {
                // Just use the default.
            }
        }

        config_provider = config_provider.http_client(ReqwestClient::new()?);

        let config = config_provider
            .region(RegionProviderChain::first_try(Region::new(region)))
            .load()
            .await;

        let client = s3::client::Client::new(&config);
        Ok(Self { client, bucket })
    }
}

/// An [`HttpClient`] implementation wrapping Reqwest.
#[derive(Debug)]
struct ReqwestClient {
    connector: SharedHttpConnector,
}

impl ReqwestClient {
    fn new() -> Result<Self> {
        let client = http::client()?;
        Ok(ReqwestClient {
            connector: SharedHttpConnector::new(ReqwestConnector { client }),
        })
=======
        let rt = Runtime::new()?;

        let config =
            rt.block_on(async {
                let mut config_provider = aws_config::defaults(BehaviorVersion::v2024_03_28());
                match creds {
                    AwsCredentials::AccessKey {
                        access_key_id,
                        secret_access_key,
                    } => {
                        config_provider = config_provider.credentials_provider(
                            Credentials::from_keys(access_key_id, secret_access_key, None),
                        );
                    }
                    AwsCredentials::Profile { profile_name } => {
                        config_provider = config_provider.credentials_provider(
                            ProfileFileCredentialsProvider::builder()
                                .profile_name(profile_name)
                                .build(),
                        );
                    }
                    AwsCredentials::Default => {
                        // Just use the default.
                    }
                }
                // This will:
                // 1. If a region is set, use it
                // 2. if No region is set, follow the AWS default provider chain
                //    (https://docs.aws.amazon.com/sdk-for-rust/latest/dg/region.html)
                // 3. If no region is discovered, hardcode to "us-east-1"
                //
                // If there's a region specified we will always prefer that
                // Next, the default provider chain will look at things like AWS_REGION environment
                // variables, the profile file, etc.
                //
                // we provide the hardcoded fallback because a region MUST be set
                // but, a region being set does _not_ make sense if endpoint_url is set, because
                // the endpoint URL would include a region.
                // realistically, endpoint_url is more useful for S3-compatible services
                // and would not use a separate region in addition to endpoint_url.
                config_provider = config_provider.region(
                    RegionProviderChain::first_try(region.map(Region::new))
                        .or_default_provider()
                        .or_else(Region::new("us-east-1")),
                );
                if let Some(url) = endpoint_url {
                    config_provider = config_provider.endpoint_url(url)
                };
                config_provider.load().await
            });

        let s3_config = aws_sdk_s3::config::Builder::from(&config)
            .force_path_style(force_path_style)
            .build();
        let client = aws_sdk_s3::Client::from_conf(s3_config);
        Ok(Self { client, rt, bucket })
>>>>>>> 57729f07
    }
}

impl HttpClient for ReqwestClient {
    fn http_connector(
        &self,
        _settings: &aws_smithy_runtime_api::client::http::HttpConnectorSettings,
        _components: &aws_sdk_s3::config::RuntimeComponents,
    ) -> SharedHttpConnector {
        self.connector.clone()
    }
}

/// An [`HttpConnector`] implementation wrapping Reqwest.
#[derive(Debug)]
struct ReqwestConnector {
    client: reqwest::Client,
}

/// Convert a [`reqwest::Error`] into an AWS ['ConnectorError'].
fn reqwest_error_to_connector(err: reqwest::Error) -> ConnectorError {
    let mut kind = None;
    if err.is_connect() || err.is_timeout() {
        kind = Some(ErrorKind::TransientError);
    }
    if err.is_request() {
        kind = Some(ErrorKind::ClientError);
    }
    ConnectorError::other(Box::new(err), kind)
}

impl HttpConnector for ReqwestConnector {
    fn call(&self, request: HttpRequest) -> HttpConnectorFuture {
        use std::str::FromStr;
        // This `from_str` only fails if it cannot allocate. For the methods we will
        // see from the AWS SDK, this will not occur.
        let method = Method::from_str(request.method()).unwrap();
        let mut reqwest_req = self.client.request(method, request.uri());
        for (h, v) in request.headers() {
            reqwest_req = reqwest_req.header(h, v);
        }
        if let Some(b) = request.into_body().bytes().map(|b| b.to_vec()) {
            reqwest_req = reqwest_req.body(b);
        }
        HttpConnectorFuture::new(async {
            let reqwest_resp = reqwest_req
                .send()
                .await
                .map_err(reqwest_error_to_connector)?;
            let status_code = reqwest_resp.status().as_u16();

            // Gather headers before consuming reqwest_resp to get the body.
            let mut aws_headers = Headers::new();
            for (h, v) in reqwest_resp.headers() {
                if let Ok(v) = v.to_str() {
                    aws_headers.insert(h.to_string(), v.to_owned());
                }
            }

            // Collect the body in memory
            let body = reqwest_resp
                .bytes()
                .await
                .map_err(reqwest_error_to_connector)?;

            // Combine all of that into an AWS HttpResponse
            let mut resp = HttpResponse::new(
                StatusCode::try_from(status_code)
                    .map_err(|e| ConnectorError::other(Box::new(e), None))?,
                body.into(),
            );
            *resp.headers_mut() = aws_headers;
            Ok(resp)
        })
    }
}

/// Convert an error that can be converted to `s3::Error` (but not [`crate::Error`]) into
/// `s3::Error`. One such error is SdkError, which has type parameters that are difficult to
/// constrain in order to write `From<SdkError<..>> for crate::Error`.
fn aws_err<E: Into<s3::Error>>(err: E) -> s3::Error {
    err.into()
}

/// Convert a `NoSuchKey` error into `Ok(None)`, and `Ok(..)` into `Ok(Some(..))`.
#[allow(clippy::result_large_err)] // s3::Error is large, it's not our fault!
fn if_key_exists<T>(
    res: std::result::Result<T, s3::Error>,
) -> std::result::Result<Option<T>, s3::Error> {
    res
        // convert Result<T, E> to Result<Option<T>, E>
        .map(Some)
        // handle NoSuchKey
        .or_else(|err| match err {
            s3::Error::NoSuchKey(_) => Ok(None),
            err => Err(err),
        })
}

/// Get the body of a `get_object` result.
async fn get_body(get_res: GetObjectOutput) -> Result<Vec<u8>> {
    Ok(get_res.body.collect().await?.to_vec())
}

#[async_trait]
impl Service for AwsService {
    async fn put(&mut self, name: &str, value: &[u8]) -> Result<()> {
        validate_object_name(name);
        self.client
            .put_object()
            .bucket(self.bucket.clone())
            .key(name)
            .body(value.to_vec().into())
            .send()
            .await
            .map_err(aws_err)?;
        Ok(())
    }

    async fn get(&mut self, name: &str) -> Result<Option<Vec<u8>>> {
        validate_object_name(name);
        let Some(get_res) = if_key_exists(
            self.client
                .get_object()
                .bucket(self.bucket.clone())
                .key(name)
                .send()
                .await
                .map_err(aws_err),
        )?
        else {
            return Ok(None);
        };
        Ok(Some(get_body(get_res).await?))
    }

    async fn del(&mut self, name: &str) -> Result<()> {
        validate_object_name(name);
        self.client
            .delete_object()
            .bucket(self.bucket.clone())
            .key(name)
            .send()
            .await
            .map_err(aws_err)?;
        Ok(())
    }

    async fn list<'a>(&'a mut self, prefix: &'a str) -> Box<dyn AsyncObjectIterator + Send + 'a> {
        validate_object_name(prefix);
        Box::new(ObjectIterator {
            service: self,
            prefix: prefix.to_string(),
            last_response: None,
            next_index: 0,
        })
    }

    async fn compare_and_swap(
        &mut self,
        name: &str,
        existing_value: Option<Vec<u8>>,
        new_value: Vec<u8>,
    ) -> Result<bool> {
        validate_object_name(name);
        let get_res = if_key_exists(
            self.client
                .get_object()
                .bucket(self.bucket.clone())
                .key(name)
                .send()
                .await
                .map_err(aws_err),
        )?;

        // Check the expectation and gather the e_tag for the existing value.
        let e_tag;
        if let Some(get_res) = get_res {
            // If a value was not expected but one exists, that expectation has not been met.
            let Some(existing_value) = existing_value else {
                return Ok(false);
            };
            e_tag = get_res.e_tag.clone();
            let body = get_body(get_res).await?;
            if body != existing_value {
                return Ok(false);
            }
        } else {
            // If a value was expected but none exists, that expectation has not been met.
            if existing_value.is_some() {
                return Ok(false);
            }
            e_tag = None;
        };

        // When testing, an object named "$pfx-racing-delete" is deleted between get_object and
        // put_object.
        #[cfg(test)]
        if name.ends_with("-racing-delete") {
            println!("deleting object {name}");
            self.client
                .delete_object()
                .bucket(self.bucket.clone())
                .key(name)
                .send()
                .await
                .map_err(aws_err)?;
        }

        // When testing, if the object is named "$pfx-racing-put" then the value "CHANGED" is
        // written to it between get_object and put_object.
        #[cfg(test)]
        if name.ends_with("-racing-put") {
            println!("changing object {name}");
            self.client
                .put_object()
                .bucket(self.bucket.clone())
                .key(name)
                .body(b"CHANGED".to_vec().into())
                .send()
                .await
                .map_err(aws_err)?;
        }

        // Try to put the object, using an appropriate conditional.
        let mut put_builder = self.client.put_object();
        if let Some(e_tag) = e_tag {
            put_builder = put_builder.if_match(e_tag);
        } else {
            put_builder = put_builder.if_none_match("*");
        }
        match put_builder
            .bucket(self.bucket.clone())
            .key(name)
            .body(new_value.to_vec().into())
            .send()
            .await
            .map_err(aws_err)
        {
            Ok(_) => Ok(true),
            // If the key disappears, S3 returns 404.
            Err(err) if err.code() == Some("NoSuchKey") => Ok(false),
            // PreconditionFailed occurs if the file changed unexpectedly
            Err(err) if err.code() == Some("PreconditionFailed") => Ok(false),
            // Docs describe this as a "conflicting operation" with no further details.
            Err(err) if err.code() == Some("ConditionalRequestConflict") => Ok(false),
            Err(e) => Err(e.into()),
        }
    }
}

/// An Iterator returning names of objects from `list_objects_v2`.
///
/// This handles response pagination by fetching one page at a time.
struct ObjectIterator<'a> {
    service: &'a mut AwsService,
    prefix: String,
    last_response: Option<ListObjectsV2Output>,
    next_index: usize,
}

impl ObjectIterator<'_> {
    async fn fetch_batch(&mut self) -> Result<()> {
        let mut continuation_token = None;
        if let Some(ref resp) = self.last_response {
            continuation_token.clone_from(&resp.next_continuation_token);
        }

        // Use the default max_keys in production, but a smaller value in testing so
        // we can test the pagination.
        #[cfg(test)]
        let max_keys = Some(8);
        #[cfg(not(test))]
        let max_keys = None;

        self.last_response = None;
        self.last_response = Some(
            self.service
                .client
                .list_objects_v2()
                .bucket(self.service.bucket.clone())
                .prefix(self.prefix.clone())
                .set_max_keys(max_keys)
                .set_continuation_token(continuation_token)
                .send()
                .await
                .map_err(aws_err)?,
        );
        self.next_index = 0;
        Ok(())
    }
}

#[async_trait]
impl AsyncObjectIterator for ObjectIterator<'_> {
    async fn next(&mut self) -> Option<Result<ObjectInfo>> {
        // If the iterator is just starting, fetch the first response.
        if self.last_response.is_none() {
            if let Err(e) = self.fetch_batch().await {
                return Some(Err(e));
            }
        }
        if let Some(ref result) = self.last_response {
            if let Some(ref items) = result.contents {
                if self.next_index < items.len() {
                    // Return a result from the existing response.
                    let obj = &items[self.next_index];
                    self.next_index += 1;
                    // Use `last_modified` as a proxy for creation time, since most objects
                    // are not updated after they are created.
                    let creation = obj.last_modified.map(|t| t.secs()).unwrap_or(0);
                    let creation: u64 = creation.try_into().unwrap_or(0);
                    let name = obj.key.as_ref().expect("object has no key").clone();
                    return Some(Ok(ObjectInfo {
                        name: name.clone(),
                        creation,
                    }));
                } else if result.next_continuation_token.is_some() {
                    // Fetch the next page and try again.
                    if let Err(e) = self.fetch_batch().await {
                        return Some(Err(e));
                    }
                    return self.next().await;
                }
            }
        }
        None
    }
}

#[cfg(test)]
mod tests {
    use super::*;

    /// Make a service.
    ///
    /// The service is only created if the following environment variables are set:
    ///  * `AWS_TEST_REGION` - region containing the test bucket
    ///  * `AWS_TEST_BUCKET` - test bucket
    ///  * `AWS_TEST_ACCESS_KEY_ID` / `AWS_TEST_SECRET_ACCESS_KEY` - credentials for access to the
    ///    bucket.
    ///
    /// Additionally, the following environment variables are optional and control
    /// the created S3 client
    /// * `AWS_TEST_ENDPOINT_URL` - endpoint URL to use, potentially for an S3-compatible API,
    ///    or potentially just to ensure this feature works with AWS (e.g. s3.us-east-1.amazonaws.com)
    /// * `AWS_TEST_FORCE_PATH_STYLE` - if set to "1" or "true", uses "path-style" S3
    ///   urls ($AWS_TEST_ENDPOINT_URL/$AWS_TEST_BUCKET vs $AWS_TEST_BUCKET.$AWS_TEST_ENDPOINT_URL)
    ///
    ///
    /// Set up the bucket with a lifecyle policy to delete objects with age > 1 day. While passing
    /// tests should correctly clean up after themselves, failing tests may leave objects in the
    /// bucket.
    ///
    /// When the environment variables are not set, this returns false and the test does not run.
    /// Note that the Rust test runner will still show "ok" for the test, as there is no way to
    /// indicate anything else.
    async fn make_service() -> Option<AwsService> {
        let fail_if_not_set = std::env::var("AWS_FAIL_IF_NOT_SET").is_ok();
        let Ok(region) = std::env::var("AWS_TEST_REGION") else {
            if fail_if_not_set {
                panic!("AWS_TEST_REGION not set");
            }
            return None;
        };

        let Ok(bucket) = std::env::var("AWS_TEST_BUCKET") else {
            if fail_if_not_set {
                panic!("AWS_TEST_BUCKET not set");
            }
            return None;
        };

        let Ok(access_key_id) = std::env::var("AWS_TEST_ACCESS_KEY_ID") else {
            if fail_if_not_set {
                panic!("AWS_TEST_ACCESS_KEY_ID not set");
            }
            return None;
        };

        let Ok(secret_access_key) = std::env::var("AWS_TEST_SECRET_ACCESS_KEY") else {
            if fail_if_not_set {
                panic!("AWS_TEST_SECRET_ACCESS_KEY not set");
            }
            return None;
        };

        let endpoint_url = std::env::var("AWS_TEST_ENDPOINT_URL").ok();

        let force_path_style = std::env::var("AWS_TEST_FORCE_PATH_STYLE")
            .map(|f| f == "1" || f == "true")
            .unwrap_or(false);

        Some(
            AwsService::new(
                Some(region),
                bucket,
                AwsCredentials::AccessKey {
                    access_key_id,
                    secret_access_key,
                },
                endpoint_url,
                force_path_style,
            )
            .await
            .unwrap(),
        )
    }

    crate::server::cloud::test::service_tests!(make_service().await);
}<|MERGE_RESOLUTION|>--- conflicted
+++ resolved
@@ -5,8 +5,10 @@
 };
 use async_trait::async_trait;
 use aws_config::{
-    meta::region::RegionProviderChain, profile::ProfileFileCredentialsProvider, BehaviorVersion,
-    Region,
+    environment::EnvironmentVariableRegionProvider,
+    meta::region::RegionProviderChain,
+    profile::{self, ProfileFileCredentialsProvider},
+    BehaviorVersion, Region,
 };
 use aws_credential_types::Credentials;
 use aws_sdk_s3::{
@@ -25,11 +27,7 @@
 };
 use reqwest::Method;
 
-<<<<<<< HEAD
 /// A [`Service`] implementation based on AWS S3.
-=======
-/// A [`Service`] implementation based on the AWS Simple Storage Service.
->>>>>>> 57729f07
 pub(in crate::server) struct AwsService {
     client: s3::Client,
     bucket: String,
@@ -77,19 +75,13 @@
 }
 
 impl AwsService {
-<<<<<<< HEAD
     pub(in crate::server) async fn new(
-        region: String,
-=======
-    pub(in crate::server) fn new(
         region: Option<String>,
->>>>>>> 57729f07
         bucket: String,
         creds: AwsCredentials,
         endpoint_url: Option<String>,
         force_path_style: bool,
     ) -> Result<Self> {
-<<<<<<< HEAD
         let mut config_provider = aws_config::defaults(BehaviorVersion::latest());
         match creds {
             AwsCredentials::AccessKey {
@@ -116,12 +108,36 @@
 
         config_provider = config_provider.http_client(ReqwestClient::new()?);
 
-        let config = config_provider
-            .region(RegionProviderChain::first_try(Region::new(region)))
-            .load()
-            .await;
-
-        let client = s3::client::Client::new(&config);
+        // This will:
+        // 1. If a region is set, use it
+        // 2. If No region is set, try environment variables and profiles.
+        //    (Instance metadata (IMDS) is not used because it requires an HTTPS client)
+        // 3. If no region is discovered, hardcode to "us-east-1"
+        //
+        // If there's a region specified we will always prefer that
+        // Next, the default provider chain will look at things like AWS_REGION environment
+        // variables, the profile file, etc.
+        //
+        // we provide the hardcoded fallback because a region MUST be set
+        // but, a region being set does _not_ make sense if endpoint_url is set, because
+        // the endpoint URL would include a region.
+        // realistically, endpoint_url is more useful for S3-compatible services
+        // and would not use a separate region in addition to endpoint_url.
+        config_provider = config_provider.region(
+            RegionProviderChain::first_try(region.map(Region::new))
+                .or_else(EnvironmentVariableRegionProvider::new())
+                .or_else(profile::region::Builder::default().build())
+                .or_else(Region::new("us-east-1")),
+        );
+        if let Some(url) = endpoint_url {
+            config_provider = config_provider.endpoint_url(url)
+        };
+        let config = config_provider.load().await;
+
+        let s3_config = aws_sdk_s3::config::Builder::from(&config)
+            .force_path_style(force_path_style)
+            .build();
+        let client = aws_sdk_s3::Client::from_conf(s3_config);
         Ok(Self { client, bucket })
     }
 }
@@ -138,64 +154,6 @@
         Ok(ReqwestClient {
             connector: SharedHttpConnector::new(ReqwestConnector { client }),
         })
-=======
-        let rt = Runtime::new()?;
-
-        let config =
-            rt.block_on(async {
-                let mut config_provider = aws_config::defaults(BehaviorVersion::v2024_03_28());
-                match creds {
-                    AwsCredentials::AccessKey {
-                        access_key_id,
-                        secret_access_key,
-                    } => {
-                        config_provider = config_provider.credentials_provider(
-                            Credentials::from_keys(access_key_id, secret_access_key, None),
-                        );
-                    }
-                    AwsCredentials::Profile { profile_name } => {
-                        config_provider = config_provider.credentials_provider(
-                            ProfileFileCredentialsProvider::builder()
-                                .profile_name(profile_name)
-                                .build(),
-                        );
-                    }
-                    AwsCredentials::Default => {
-                        // Just use the default.
-                    }
-                }
-                // This will:
-                // 1. If a region is set, use it
-                // 2. if No region is set, follow the AWS default provider chain
-                //    (https://docs.aws.amazon.com/sdk-for-rust/latest/dg/region.html)
-                // 3. If no region is discovered, hardcode to "us-east-1"
-                //
-                // If there's a region specified we will always prefer that
-                // Next, the default provider chain will look at things like AWS_REGION environment
-                // variables, the profile file, etc.
-                //
-                // we provide the hardcoded fallback because a region MUST be set
-                // but, a region being set does _not_ make sense if endpoint_url is set, because
-                // the endpoint URL would include a region.
-                // realistically, endpoint_url is more useful for S3-compatible services
-                // and would not use a separate region in addition to endpoint_url.
-                config_provider = config_provider.region(
-                    RegionProviderChain::first_try(region.map(Region::new))
-                        .or_default_provider()
-                        .or_else(Region::new("us-east-1")),
-                );
-                if let Some(url) = endpoint_url {
-                    config_provider = config_provider.endpoint_url(url)
-                };
-                config_provider.load().await
-            });
-
-        let s3_config = aws_sdk_s3::config::Builder::from(&config)
-            .force_path_style(force_path_style)
-            .build();
-        let client = aws_sdk_s3::Client::from_conf(s3_config);
-        Ok(Self { client, rt, bucket })
->>>>>>> 57729f07
     }
 }
 
