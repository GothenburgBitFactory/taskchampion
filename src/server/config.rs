use super::types::Server;
use crate::errors::Result;
#[cfg(feature = "server-aws")]
pub use crate::server::cloud::aws::AwsCredentials;
#[cfg(feature = "server-aws")]
use crate::server::cloud::aws::AwsService;
#[cfg(feature = "server-gcp")]
use crate::server::cloud::gcp::GcpService;
#[cfg(feature = "cloud")]
use crate::server::cloud::CloudServer;
#[cfg(feature = "server-local")]
use crate::server::local::LocalServer;
#[cfg(feature = "server-sync")]
use crate::server::sync::SyncServer;
#[cfg(feature = "server-local")]
use std::path::PathBuf;
#[cfg(feature = "server-sync")]
use uuid::Uuid;

/// The configuration for a replica's access to a sync server.
///
/// This enum is non-exhaustive, as users should only be constructing required
/// variants, not matching on it.
#[non_exhaustive]
pub enum ServerConfig {
    /// A local task database, for situations with a single replica.
    #[cfg(feature = "server-local")]
    Local {
        /// Path containing the server's DB
        server_dir: PathBuf,
    },
    /// A remote taskchampion-sync-server instance
    #[cfg(feature = "server-sync")]
    Remote {
        /// The base URL of the Sync server
        url: String,

        /// Client ID to identify and authenticate this replica to the server
        client_id: Uuid,

        /// Private encryption secret used to encrypt all data sent to the server.  This can
        /// be any suitably un-guessable string of bytes.
        encryption_secret: Vec<u8>,
    },
    /// A Google Cloud Platform storage bucket.
    #[cfg(feature = "server-gcp")]
    Gcp {
        /// Bucket in which to store the task data. This bucket must not be used for any other
        /// purpose.
        ///
        /// No special bucket configuration is reqiured.
        bucket: String,
        /// Path to a GCP credential file, in JSON format.
        ///
        /// If `None`, then [Application Default
        /// Credentials](https://cloud.google.com/docs/authentication/application-default-credentials)
        /// are used. Typically these are associated with the user's Google Cloud account.
        ///
        /// If `Some(path)`, then the path must be to a service account key. The service account
        /// must have a role with the following permissions:
        ///
        /// - storage.buckets.create
        /// - storage.buckets.get
        /// - storage.buckets.update
        /// - storage.objects.create
        /// - storage.objects.get
        /// - storage.objects.list
        /// - storage.objects.update
        /// - storage.objects.delete
        ///
        /// See the following GCP resources for more information:
        /// - <https://cloud.google.com/docs/authentication#service-accounts>
        /// - <https://cloud.google.com/iam/docs/keys-create-delete#creating>
        credential_path: Option<String>,
        /// Private encryption secret used to encrypt all data sent to the server.  This can
        /// be any suitably un-guessable string of bytes.
        encryption_secret: Vec<u8>,
    },
    /// An Amazon Web Services storage bucket.
    #[cfg(feature = "server-aws")]
    Aws {
        /// Region in which the bucket is located.
        /// If `None`, the default region is used.
        /// The `default` region is based on the AWS SDK
        /// - <https://docs.aws.amazon.com/sdk-for-rust/latest/dg/region.html>
        ///
        /// following, in order:
        /// 1. `AWS_REGION` environment variable,
        /// 2. `AWS_CONFIG_FILE` environment variable and the `region` in that file
        /// 3. `AWS_PROFILE` variable and the region for that file in the config file
        /// 4. The instance profile if running in an AWS compute environment
        ///
        /// Failing all of those, we will default to `us-east-1`.
        region: Option<String>,
        /// Bucket in which to store the task data.
        ///
        /// This bucket must not be used for any other purpose. No special bucket configuration is
        /// required.
        bucket: String,
        /// Credential configuration for access to the bucket.
        credentials: AwsCredentials,
        /// Private encryption secret used to encrypt all data sent to the server.  This can
        /// be any suitably un-guessable string of bytes.
        encryption_secret: Vec<u8>,
        // endpoint_url is an optional URL to specify the hostname of an s3-compatible service.
        // When endpoint_url is used, region is ignored by the underlying S3 client.
        endpoint_url: Option<String>,
        // force_path_style is used to force the S3 client to use path-style URLs instead of
        // virtual-hosted-style (subdomain) URLs for the bucket.
        force_path_style: bool,
    },
}

impl ServerConfig {
    /// Get a server based on this configuration
    pub async fn into_server(self) -> Result<Box<dyn Server>> {
        // This expression is unreachable if no server features are enabled.
        #[allow(unreachable_code)]
        Ok(match self {
            #[cfg(feature = "server-local")]
            ServerConfig::Local { server_dir } => Box::new(LocalServer::new(server_dir)?),
            #[cfg(feature = "server-sync")]
            ServerConfig::Remote {
                url,
                client_id,
                encryption_secret,
            } => Box::new(SyncServer::new(url, client_id, encryption_secret)?),
            #[cfg(feature = "server-gcp")]
            ServerConfig::Gcp {
                bucket,
                credential_path,
                encryption_secret,
            } => Box::new(
                CloudServer::new(
                    GcpService::new(bucket, credential_path).await?,
                    encryption_secret,
                )
                .await?,
            ),
            #[cfg(feature = "server-aws")]
            ServerConfig::Aws {
                region,
                bucket,
                credentials,
                encryption_secret,
<<<<<<< HEAD
            } => Box::new(
                CloudServer::new(
                    AwsService::new(region, bucket, credentials).await?,
                    encryption_secret,
                )
                .await?,
            ),
=======
                endpoint_url,
                force_path_style,
            } => Box::new(CloudServer::new(
                AwsService::new(region, bucket, credentials, endpoint_url, force_path_style)?,
                encryption_secret,
            )?),
>>>>>>> 57729f07
        })
    }
}<|MERGE_RESOLUTION|>--- conflicted
+++ resolved
@@ -143,22 +143,16 @@
                 bucket,
                 credentials,
                 encryption_secret,
-<<<<<<< HEAD
+                endpoint_url,
+                force_path_style,
             } => Box::new(
                 CloudServer::new(
-                    AwsService::new(region, bucket, credentials).await?,
+                    AwsService::new(region, bucket, credentials, endpoint_url, force_path_style)
+                        .await?,
                     encryption_secret,
                 )
                 .await?,
             ),
-=======
-                endpoint_url,
-                force_path_style,
-            } => Box::new(CloudServer::new(
-                AwsService::new(region, bucket, credentials, endpoint_url, force_path_style)?,
-                encryption_secret,
-            )?),
->>>>>>> 57729f07
         })
     }
 }