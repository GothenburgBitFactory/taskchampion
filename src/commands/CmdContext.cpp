////////////////////////////////////////////////////////////////////////////////
//
<<<<<<< HEAD
// Copyright 2006 - 2021, Paul Beckingham, Federico Hernandez.
=======
// Copyright 2006 - 2021, Tomas Babej, Paul Beckingham, Federico Hernandez.
>>>>>>> 8174287f
//
// Permission is hereby granted, free of charge, to any person obtaining a copy
// of this software and associated documentation files (the "Software"), to deal
// in the Software without restriction, including without limitation the rights
// to use, copy, modify, merge, publish, distribute, sublicense, and/or sell
// copies of the Software, and to permit persons to whom the Software is
// furnished to do so, subject to the following conditions:
//
// The above copyright notice and this permission notice shall be included
// in all copies or substantial portions of the Software.
//
// THE SOFTWARE IS PROVIDED "AS IS", WITHOUT WARRANTY OF ANY KIND, EXPRESS
// OR IMPLIED, INCLUDING BUT NOT LIMITED TO THE WARRANTIES OF MERCHANTABILITY,
// FITNESS FOR A PARTICULAR PURPOSE AND NONINFRINGEMENT. IN NO EVENT SHALL
// THE AUTHORS OR COPYRIGHT HOLDERS BE LIABLE FOR ANY CLAIM, DAMAGES OR OTHER
// LIABILITY, WHETHER IN AN ACTION OF CONTRACT, TORT OR OTHERWISE, ARISING FROM,
// OUT OF OR IN CONNECTION WITH THE SOFTWARE OR THE USE OR OTHER DEALINGS IN THE
// SOFTWARE.
//
// https://www.opensource.org/licenses/mit-license.php
//
////////////////////////////////////////////////////////////////////////////////

#include <cmake.h>
#include <CmdContext.h>
#include <CmdConfig.h>
#include <Table.h>
#include <Context.h>
#include <Filter.h>
#include <sstream>
#include <algorithm>
<<<<<<< HEAD
#include <format.h>
=======
#include <set>
#include <format.h>
#include <main.h>
>>>>>>> 8174287f
#include <shared.h>
#include <util.h>

////////////////////////////////////////////////////////////////////////////////
CmdContext::CmdContext ()
{
  _keyword               = "context";
  _usage                 = "task          context [<name> | <subcommand>]";
<<<<<<< HEAD
  _description           = "Set and define contexts (default filters)";
=======
  _description           = "Set and define contexts (default filters / modifications)";
>>>>>>> 8174287f
  _read_only             = true;
  _displays_id           = false;
  _needs_gc              = false;
  _uses_context          = false;
  _accepts_filter        = false;
  _accepts_modifications = false;
  _accepts_miscellaneous = true;
  _category              = Command::Category::context;
}

////////////////////////////////////////////////////////////////////////////////
int CmdContext::execute (std::string& output)
{
  std::stringstream out;

  // Get the non-attribute, non-fancy command line arguments.
  auto words = Context::getContext ().cli2.getWords ();
  if (words.size () > 0)
  {
    auto subcommand = words[0];

         if (subcommand == "define") defineContext (words, out);
    else if (subcommand == "delete") deleteContext (words, out);
    else if (subcommand == "list")   listContexts (out);
    else if (subcommand == "none")   unsetContext (out);
    else if (subcommand == "show")   showContext (out);
    else if (words.size ())          setContext (words, out);
  }
  else
  {
    listContexts (out);
    out << "Use 'task context none' to unset the current context.\n";
  }

  output = out.str ();
  return 0;
}

////////////////////////////////////////////////////////////////////////////////
// Joins all the words in the specified interval <from, to) to one string,
// which is then returned.
//
// If to is specified as 0 (default value), all the remaining words will be joined.
//
std::string CmdContext::joinWords (const std::vector <std::string>& words, unsigned int from, unsigned int to /* = 0 */)
{
  std::string value = "";

  if (to == 0)
    to = words.size();

  for (unsigned int i = from; i < to; ++i)
  {
    if (i > from)
      value += ' ';

    value += words[i];
  }

  return value;
}

////////////////////////////////////////////////////////////////////////////////
// Validate the context as valid for writing and fail the write context definition
// A valid write context:
//   - does not contain any operators except AND
//   - does not use modifiers
//
// Returns True if the context is a valid write context. If the context is
// invalid due to a wrong modifier use, the modifier string will contain the
// first invalid modifier.
bool CmdContext::validateWriteContext (const std::vector <A2>& lexedArgs, std::string& modifier_token)
{
  bool contains_or = false;
  bool contains_modifier = false;

  for (auto &arg: lexedArgs) {
    if (arg._lextype == Lexer::Type::op)
      if (arg.attribute ("raw") == "or")
        contains_or = true;

    if (arg._lextype == Lexer::Type::pair) {
      auto modifier = arg.attribute ("modifier");
      if (modifier != "" && modifier != "is" && modifier != "equals")
      {
        contains_modifier = true;
        modifier_token = arg.attribute ("raw");
        break;
      }
    }
  }

  return not contains_or and not contains_modifier;
}

////////////////////////////////////////////////////////////////////////////////
// Returns all user defined contexts.
//
std::vector <std::string> CmdContext::getContexts ()
{
  std::set <std::string> contexts;

  for (auto& name : Context::getContext ().config)
    if (name.first.substr (0, 8) == "context.")
    {
      std::string suffix = name.first.substr (8);

      if (suffix.find (".") != std::string::npos)
        contexts.insert (suffix.substr (0, suffix.find (".")));
      else
        contexts.insert (suffix);
    }

  return std::vector <std::string> (contexts.begin (), contexts.end ());
}

////////////////////////////////////////////////////////////////////////////////
// Defines a new user-provided context.
//  - The context definition is written into .taskrc as a context.<name> variable.
//  - Deletion of the context requires confirmation if rc.confirmation=yes.
//
// Returns: 0 if the addition of the config variable was successful, 1 otherwise
//
// Invoked with: task context define <name> <filter>
// Example:      task context define home project:Home
//
void CmdContext::defineContext (const std::vector <std::string>& words, std::stringstream& out)
{
<<<<<<< HEAD
  auto confirmation = Context::getContext ().config.getBoolean ("confirmation");
=======
  auto config = Context::getContext ().config;
  bool confirmation = config.getBoolean ("confirmation");
>>>>>>> 8174287f

  if (words.size () > 2)
  {
    auto name = "context." + words[1];
    auto value = joinWords (words, 2);

    // Make sure nobody creates a context with name 'list', 'none' or 'show'
    if (words[1] == "none" or words[1] == "list" or words[1] == "show")
    {
      throw format ("The name '{1}' is reserved and not allowed to use as a context name.", words[1]);
    }

<<<<<<< HEAD
=======
    // Extract MISCELLANEOUS arguments (containing the filter definition) for later analysis
    std::vector <A2> lexedArgs = Context::getContext ().cli2.getMiscellaneous();

>>>>>>> 8174287f
    // Check if the value is a proper filter by filtering current pending.data
    Filter filter;
    std::vector <Task> filtered;
    auto pending = Context::getContext ().tdb2.pending.get_tasks ();

    try
    {
      // This result is not used, and is just to check validity.
      Context::getContext ().cli2.addFilter (value);
      filter.subset (pending, filtered);
    }
    catch (std::string exception)
    {
      throw format ("Filter validation failed: {1}", exception);
    }

    // Make user explicitly confirm filters that are matching no pending tasks
    if (filtered.size () == 0)
      if (confirmation &&
          ! confirm (format ("The filter '{1}' matches 0 pending tasks. Do you wish to continue?", value)))
        throw std::string ("Context definition aborted.");

    std::string modifier_token = "";
    bool valid_write_context = CmdContext::validateWriteContext (lexedArgs, modifier_token);

<<<<<<< HEAD
    if (!success)
      throw format ("Context '{1}' not defined.", words[1]);

    out << format ("Context '{1}' defined. Use 'task context {1}' to activate.\n", words[1]);
=======
    if (! valid_write_context)
    {
      std::stringstream warning;
      warning << format ("The filter '{1}' is not a valid modification string, because it contains ", value)
              << ( modifier_token.empty () ? "the OR operator." : format ("an attribute modifier ({1}).", modifier_token) )
              << "\nAs such, value for the write context cannot be set (context will not apply on task add / task log).\n\n"
              << format ("Please use 'task config context.{1}.write <default mods>' to set default attribute values for new tasks in this context manually.\n\n", words[1]);
      out << colorizeFootnote (warning.str ());
    }

    // Set context definition config variable
    bool read_success = CmdConfig::setConfigVariable (name + ".read", value, confirmation);
    bool write_success = false;

    if (valid_write_context)
      write_success = CmdConfig::setConfigVariable (name + ".write", value, confirmation);

    // Remove old-school context name, if it exists, assuming the read context was defined
    if (read_success)
      if (config.has (name)) {
        CmdConfig::unsetConfigVariable (name, false);
      }

    if (!read_success and !write_success)
      throw format ("Context '{1}' not defined.", words[1]);
    else if (!read_success)
      out << format ("Context '{1}' defined (write only).", words[1]);
    else if (!write_success)
      out << format ("Context '{1}' defined (read only).", words[1]);
    else
      out << format ("Context '{1}' defined (read, write).", words[1]);

    out << format (" Use 'task context {1}' to activate.\n", words[1]);
>>>>>>> 8174287f
  }
  else
    throw std::string ("Both context name and its definition must be provided.");
}

////////////////////////////////////////////////////////////////////////////////
// Deletes the specified context.
//  - If the deleted context is currently active, unset it.
//  - Deletion of the context requires confirmation if rc.confirmation=yes.
//
// Returns: 0 if the removal of the config variable was successful, 1 otherwise
//
// Invoked with: task context delete <name>
// Example:      task context delete home
//
void CmdContext::deleteContext (const std::vector <std::string>& words, std::stringstream& out)
{
  if (words.size () > 1)
  {
    // Delete the specified context
    auto name = "context." + words[1];

    auto confirmation = Context::getContext ().config.getBoolean ("confirmation");
<<<<<<< HEAD
    auto rc = CmdConfig::unsetConfigVariable(name, confirmation);
=======
    if (confirmation && ! confirm (format ("Do you want to delete context '{1}'?", words[1])))
      throw format ("Context '{1}' not deleted.", words[1]);

    // Delete legacy format and .read / .write flavours
    auto rc = CmdConfig::unsetConfigVariable(name, false);
    rc     += CmdConfig::unsetConfigVariable(name + ".read", false);
    rc     += CmdConfig::unsetConfigVariable(name + ".write", false);
>>>>>>> 8174287f

    // If the currently set context was deleted, unset it
    if (Context::getContext ().config.get ("context") == words[1])
      CmdConfig::unsetConfigVariable("context", false);

<<<<<<< HEAD
    // Output feedback
    if (rc != 0)
      throw format ("Context '{1}' not deleted.", words[1]);
=======
    // Output feedback, rc should be even because only 0 (found and removed)
    // and 2 (not found) are aceptable return values from unsetConfigVariable
    if (rc % 2 != 0)
      throw format ("Context '{1}' not deleted.", words[1]);
    else if (rc == 6)
      throw format ("Context '{1}' not found.", words[1]);
>>>>>>> 8174287f

    out << format ("Context '{1}' deleted.\n", words[1]);
  }
  else
    throw std::string("Context name needs to be specified.");
}

////////////////////////////////////////////////////////////////////////////////
// Render a list of context names and their definitions.
//
// Returns: 0 the resulting list is non-empty, 1 otherwise
//
// Invoked with: task context list
// Example:      task context list
//
void CmdContext::listContexts (std::stringstream& out)
{
  auto contexts = getContexts();
  if (contexts.size ())
  {
    std::sort (contexts.begin (), contexts.end ());

    Table table;
    table.width (Context::getContext ().getWidth ());
    table.add ("Name");
<<<<<<< HEAD
=======
    table.add ("Type");
>>>>>>> 8174287f
    table.add ("Definition");
    table.add ("Active");
    setHeaderUnderline (table);

    std::string activeContext = Context::getContext ().config.get ("context");

    for (auto& userContext : contexts)
    {
      std::string active = "no";
      if (userContext == activeContext)
          active = "yes";

      int row = table.addRow ();
      table.set (row, 0, userContext);
<<<<<<< HEAD
      table.set (row, 1, Context::getContext ().config.get ("context." + userContext));
      table.set (row, 2, active);
=======
      table.set (row, 1, "read");
      table.set (row, 2, Context::getContext ().getTaskContext("read", userContext));
      table.set (row, 3, active);

      row = table.addRow ();
      table.set (row, 0, "");
      table.set (row, 1, "write");
      table.set (row, 2, Context::getContext ().getTaskContext("write", userContext));
      table.set (row, 3, active);
>>>>>>> 8174287f
    }

    out << optionalBlankLine ()
        << table.render ()
        << optionalBlankLine ();
  }
  else
    throw std::string ("No contexts defined.");
}

////////////////////////////////////////////////////////////////////////////////
// Sets the specified context as currently active.
//   - If some other context was active, the value of currently active context
//     is replaced, not added.
//   - Setting of the context does not require confirmation.
//
// Returns: 0 if the setting of the context was successful, 1 otherwise
//
// Invoked with: task context <name>
// Example:      task context home
//
void CmdContext::setContext (const std::vector <std::string>& words, std::stringstream& out)
{
  auto value = words[0];
  auto contexts = getContexts ();

  // Check that the specified context is defined
  if (std::find (contexts.begin (), contexts.end (), value) == contexts.end ())
    throw format ("Context '{1}' not found.", value);

  // Set the active context.
  // Should always succeed, as we do not require confirmation.
  bool success = CmdConfig::setConfigVariable ("context", value, false);

  if (! success)
    throw format ("Context '{1}' not applied.", value);

  out << format ("Context '{1}' set. Use 'task context none' to remove.\n", value);
}

////////////////////////////////////////////////////////////////////////////////
// Shows the currently active context.
//
// Returns: Always returns 0.
//
// Invoked with: task context show
// Example:      task context show
//
void CmdContext::showContext (std::stringstream& out)
{
  auto currentContext = Context::getContext ().config.get ("context");

  if (currentContext == "")
    out << "No context is currently applied.\n";
  else
  {
<<<<<<< HEAD
    std::string currentFilter = Context::getContext ().config.get ("context." + currentContext);
    out << format ("Context '{1}' with filter '{2}' is currently applied.\n", currentContext, currentFilter);
=======
    out << format (
      "Context '{1}' with \n\n* read filter: '{2}'\n* write filter: '{3}'\n\nis currently applied.\n",
      currentContext,
      Context::getContext ().getTaskContext("read", ""),
      Context::getContext ().getTaskContext("write", "")
    );
>>>>>>> 8174287f
  }
}

////////////////////////////////////////////////////////////////////////////////
// Unsets the currently active context.
//   - Unsetting of the context does not require confirmation.
//
// Returns: 0 if the unsetting of the context was successful, 1 otherwise (also
//          returned if no context is currently active)
//
// Invoked with: task context none
// Example:      task context none
//
void CmdContext::unsetContext (std::stringstream& out)
{
  if (CmdConfig::unsetConfigVariable ("context", false))
    throw std::string ("Context not unset.");

  out << "Context unset.\n";
}

////////////////////////////////////////////////////////////////////////////////
CmdCompletionContext::CmdCompletionContext ()
{
  _keyword               = "_context";
  _usage                 = "task          _context";
  _description           = "Lists all supported contexts, for completion purposes";
  _read_only             = true;
  _displays_id           = false;
  _needs_gc              = false;
  _uses_context          = false;
  _accepts_filter        = false;
  _accepts_modifications = false;
  _accepts_miscellaneous = false;
  _category              = Command::Category::internal;
}

////////////////////////////////////////////////////////////////////////////////
int CmdCompletionContext::execute (std::string& output)
{
<<<<<<< HEAD
  for (auto& contet : CmdContext::getContexts ())
    output += contet + '\n';
=======
  for (auto& context : CmdContext::getContexts ())
    output += context + '\n';
>>>>>>> 8174287f

  return 0;
}

////////////////////////////////////////////////////////////////////////////////<|MERGE_RESOLUTION|>--- conflicted
+++ resolved
@@ -1,10 +1,6 @@
 ////////////////////////////////////////////////////////////////////////////////
 //
-<<<<<<< HEAD
-// Copyright 2006 - 2021, Paul Beckingham, Federico Hernandez.
-=======
 // Copyright 2006 - 2021, Tomas Babej, Paul Beckingham, Federico Hernandez.
->>>>>>> 8174287f
 //
 // Permission is hereby granted, free of charge, to any person obtaining a copy
 // of this software and associated documentation files (the "Software"), to deal
@@ -36,13 +32,9 @@
 #include <Filter.h>
 #include <sstream>
 #include <algorithm>
-<<<<<<< HEAD
-#include <format.h>
-=======
 #include <set>
 #include <format.h>
 #include <main.h>
->>>>>>> 8174287f
 #include <shared.h>
 #include <util.h>
 
@@ -51,11 +43,7 @@
 {
   _keyword               = "context";
   _usage                 = "task          context [<name> | <subcommand>]";
-<<<<<<< HEAD
-  _description           = "Set and define contexts (default filters)";
-=======
   _description           = "Set and define contexts (default filters / modifications)";
->>>>>>> 8174287f
   _read_only             = true;
   _displays_id           = false;
   _needs_gc              = false;
@@ -184,12 +172,8 @@
 //
 void CmdContext::defineContext (const std::vector <std::string>& words, std::stringstream& out)
 {
-<<<<<<< HEAD
-  auto confirmation = Context::getContext ().config.getBoolean ("confirmation");
-=======
   auto config = Context::getContext ().config;
   bool confirmation = config.getBoolean ("confirmation");
->>>>>>> 8174287f
 
   if (words.size () > 2)
   {
@@ -202,12 +186,9 @@
       throw format ("The name '{1}' is reserved and not allowed to use as a context name.", words[1]);
     }
 
-<<<<<<< HEAD
-=======
     // Extract MISCELLANEOUS arguments (containing the filter definition) for later analysis
     std::vector <A2> lexedArgs = Context::getContext ().cli2.getMiscellaneous();
 
->>>>>>> 8174287f
     // Check if the value is a proper filter by filtering current pending.data
     Filter filter;
     std::vector <Task> filtered;
@@ -233,12 +214,6 @@
     std::string modifier_token = "";
     bool valid_write_context = CmdContext::validateWriteContext (lexedArgs, modifier_token);
 
-<<<<<<< HEAD
-    if (!success)
-      throw format ("Context '{1}' not defined.", words[1]);
-
-    out << format ("Context '{1}' defined. Use 'task context {1}' to activate.\n", words[1]);
-=======
     if (! valid_write_context)
     {
       std::stringstream warning;
@@ -272,7 +247,6 @@
       out << format ("Context '{1}' defined (read, write).", words[1]);
 
     out << format (" Use 'task context {1}' to activate.\n", words[1]);
->>>>>>> 8174287f
   }
   else
     throw std::string ("Both context name and its definition must be provided.");
@@ -296,9 +270,6 @@
     auto name = "context." + words[1];
 
     auto confirmation = Context::getContext ().config.getBoolean ("confirmation");
-<<<<<<< HEAD
-    auto rc = CmdConfig::unsetConfigVariable(name, confirmation);
-=======
     if (confirmation && ! confirm (format ("Do you want to delete context '{1}'?", words[1])))
       throw format ("Context '{1}' not deleted.", words[1]);
 
@@ -306,24 +277,17 @@
     auto rc = CmdConfig::unsetConfigVariable(name, false);
     rc     += CmdConfig::unsetConfigVariable(name + ".read", false);
     rc     += CmdConfig::unsetConfigVariable(name + ".write", false);
->>>>>>> 8174287f
 
     // If the currently set context was deleted, unset it
     if (Context::getContext ().config.get ("context") == words[1])
       CmdConfig::unsetConfigVariable("context", false);
 
-<<<<<<< HEAD
-    // Output feedback
-    if (rc != 0)
-      throw format ("Context '{1}' not deleted.", words[1]);
-=======
     // Output feedback, rc should be even because only 0 (found and removed)
     // and 2 (not found) are aceptable return values from unsetConfigVariable
     if (rc % 2 != 0)
       throw format ("Context '{1}' not deleted.", words[1]);
     else if (rc == 6)
       throw format ("Context '{1}' not found.", words[1]);
->>>>>>> 8174287f
 
     out << format ("Context '{1}' deleted.\n", words[1]);
   }
@@ -349,10 +313,7 @@
     Table table;
     table.width (Context::getContext ().getWidth ());
     table.add ("Name");
-<<<<<<< HEAD
-=======
     table.add ("Type");
->>>>>>> 8174287f
     table.add ("Definition");
     table.add ("Active");
     setHeaderUnderline (table);
@@ -367,10 +328,6 @@
 
       int row = table.addRow ();
       table.set (row, 0, userContext);
-<<<<<<< HEAD
-      table.set (row, 1, Context::getContext ().config.get ("context." + userContext));
-      table.set (row, 2, active);
-=======
       table.set (row, 1, "read");
       table.set (row, 2, Context::getContext ().getTaskContext("read", userContext));
       table.set (row, 3, active);
@@ -380,7 +337,6 @@
       table.set (row, 1, "write");
       table.set (row, 2, Context::getContext ().getTaskContext("write", userContext));
       table.set (row, 3, active);
->>>>>>> 8174287f
     }
 
     out << optionalBlankLine ()
@@ -437,17 +393,12 @@
     out << "No context is currently applied.\n";
   else
   {
-<<<<<<< HEAD
-    std::string currentFilter = Context::getContext ().config.get ("context." + currentContext);
-    out << format ("Context '{1}' with filter '{2}' is currently applied.\n", currentContext, currentFilter);
-=======
     out << format (
       "Context '{1}' with \n\n* read filter: '{2}'\n* write filter: '{3}'\n\nis currently applied.\n",
       currentContext,
       Context::getContext ().getTaskContext("read", ""),
       Context::getContext ().getTaskContext("write", "")
     );
->>>>>>> 8174287f
   }
 }
 
@@ -488,13 +439,8 @@
 ////////////////////////////////////////////////////////////////////////////////
 int CmdCompletionContext::execute (std::string& output)
 {
-<<<<<<< HEAD
-  for (auto& contet : CmdContext::getContexts ())
-    output += contet + '\n';
-=======
   for (auto& context : CmdContext::getContexts ())
     output += context + '\n';
->>>>>>> 8174287f
 
   return 0;
 }
