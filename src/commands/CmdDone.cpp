////////////////////////////////////////////////////////////////////////////////
//
<<<<<<< HEAD
// Copyright 2006 - 2021, Paul Beckingham, Federico Hernandez.
=======
// Copyright 2006 - 2021, Tomas Babej, Paul Beckingham, Federico Hernandez.
>>>>>>> 8174287f
//
// Permission is hereby granted, free of charge, to any person obtaining a copy
// of this software and associated documentation files (the "Software"), to deal
// in the Software without restriction, including without limitation the rights
// to use, copy, modify, merge, publish, distribute, sublicense, and/or sell
// copies of the Software, and to permit persons to whom the Software is
// furnished to do so, subject to the following conditions:
//
// The above copyright notice and this permission notice shall be included
// in all copies or substantial portions of the Software.
//
// THE SOFTWARE IS PROVIDED "AS IS", WITHOUT WARRANTY OF ANY KIND, EXPRESS
// OR IMPLIED, INCLUDING BUT NOT LIMITED TO THE WARRANTIES OF MERCHANTABILITY,
// FITNESS FOR A PARTICULAR PURPOSE AND NONINFRINGEMENT. IN NO EVENT SHALL
// THE AUTHORS OR COPYRIGHT HOLDERS BE LIABLE FOR ANY CLAIM, DAMAGES OR OTHER
// LIABILITY, WHETHER IN AN ACTION OF CONTRACT, TORT OR OTHERWISE, ARISING FROM,
// OUT OF OR IN CONNECTION WITH THE SOFTWARE OR THE USE OR OTHER DEALINGS IN THE
// SOFTWARE.
//
// https://www.opensource.org/licenses/mit-license.php
//
////////////////////////////////////////////////////////////////////////////////

#include <cmake.h>
#include <CmdDone.h>
#include <iostream>
#include <Context.h>
#include <Filter.h>
#include <util.h>
#include <format.h>
#include <main.h>

////////////////////////////////////////////////////////////////////////////////
CmdDone::CmdDone ()
{
  _keyword               = "done";
  _usage                 = "task <filter> done <mods>";
  _description           = "Marks the specified task as completed";
  _read_only             = false;
  _displays_id           = false;
  _needs_gc              = false;
  _uses_context          = true;
  _accepts_filter        = true;
  _accepts_modifications = true;
  _accepts_miscellaneous = false;
  _category              = Command::Category::operation;
}

////////////////////////////////////////////////////////////////////////////////
int CmdDone::execute (std::string&)
{
  auto rc = 0;
  auto count = 0;

  // Apply filter.
  Filter filter;
  std::vector <Task> filtered;
  filter.subset (filtered);
  if (filtered.size () == 0)
  {
    Context::getContext ().footnote ("No tasks specified.");
    return 1;
  }

  // Accumulated project change notifications.
  std::map <std::string, std::string> projectChanges;

<<<<<<< HEAD
  auto nagged = false;
=======
  if(filtered.size() > 1) {
    feedback_affected("This command will alter {1} tasks.", filtered.size());
  }

  std::vector <Task> modified;
>>>>>>> 8174287f
  for (auto& task : filtered)
  {
    Task before (task);

    if (task.getStatus () == Task::pending ||
        task.getStatus () == Task::waiting)
    {
      // Complete the specified task.
      std::string question = format ("Complete task {1} '{2}'?",
                                     task.identifier (true),
                                     task.get ("description"));

      task.modify (Task::modAnnotate);
      task.setStatus (Task::completed);
      if (! task.has ("end"))
        task.setAsNow ("end");

      // Stop the task, if started.
      if (task.has ("start"))
      {
        task.remove ("start");
        if (Context::getContext ().config.getBoolean ("journal.time"))
          task.addAnnotation (Context::getContext ().config.get ("journal.time.stop.annotation"));
      }

      if (permission (before.diff (task) + question, filtered.size ()))
      {
        updateRecurrenceMask (task);
        Context::getContext ().tdb2.modify (task);
        ++count;
        feedback_affected ("Completed task {1} '{2}'.", task);
        feedback_unblocked (task);
        dependencyChainOnComplete (task);
        if (Context::getContext ().verbose ("project"))
          projectChanges[task.get ("project")] = onProjectChange (task);

        // Save unmodified task for potential nagging later
        modified.push_back(before);
      }
      else
      {
        std::cout << "Task not completed.\n";
        rc = 1;
        if (_permission_quit)
          break;
      }
    }
    else
    {
      std::cout << format ("Task {1} '{2}' is neither pending nor waiting.",
                           task.identifier (true),
                           task.get ("description"))
                << '\n';
      rc = 1;
    }
  }
  
  nag (modified);
  
  // Now list the project changes.
  for (const auto& change : projectChanges)
    if (change.first != "")
      Context::getContext ().footnote (change.second);

  feedback_affected (count == 1 ? "Completed {1} task." : "Completed {1} tasks.", count);
  return rc;
}

////////////////////////////////////////////////////////////////////////////////<|MERGE_RESOLUTION|>--- conflicted
+++ resolved
@@ -1,10 +1,6 @@
 ////////////////////////////////////////////////////////////////////////////////
 //
-<<<<<<< HEAD
-// Copyright 2006 - 2021, Paul Beckingham, Federico Hernandez.
-=======
 // Copyright 2006 - 2021, Tomas Babej, Paul Beckingham, Federico Hernandez.
->>>>>>> 8174287f
 //
 // Permission is hereby granted, free of charge, to any person obtaining a copy
 // of this software and associated documentation files (the "Software"), to deal
@@ -72,15 +68,11 @@
   // Accumulated project change notifications.
   std::map <std::string, std::string> projectChanges;
 
-<<<<<<< HEAD
-  auto nagged = false;
-=======
   if(filtered.size() > 1) {
     feedback_affected("This command will alter {1} tasks.", filtered.size());
   }
 
   std::vector <Task> modified;
->>>>>>> 8174287f
   for (auto& task : filtered)
   {
     Task before (task);
